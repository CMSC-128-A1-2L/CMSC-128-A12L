import { NextResponse } from "next/server";
import { getToken } from "next-auth/jwt";
import { NextRequest } from "next/server";
import { UserRole } from "./entities/user";
import { Logs } from "./entities/logs";

// in nextjs, a middleware cannot access the session object directly.
// instead, we can just access the token and its fields.
export async function middleware(req: NextRequest) {
    const token = await getToken({ req, secret: process.env.NEXTAUTH_SECRET });
    console.log(token);
    // if no toekn
    if(!token){
        console.log("user has not token")
        return NextResponse.redirect(new URL("/login", req.url)); 
    }
    //TODO: IF ACCOUNTS ARE ALREADY LINKED.
    // check if there is access token
    // if (!token.accessToken) {
    //     console.log("No access token");
    //     return NextResponse.redirect(new URL("/login", req.url)); 
    //   }
    
    // we check if the access token is valid in google
    // const googleResponse = await fetch(`https://www.googleapis.com/oauth2/v3/tokeninfo?access_token=${token.accessToken}`);
    // if (!googleResponse.ok) {
    //     console.log("Access token is not ok");
    //     return NextResponse.redirect(new URL("/login", req.url));
    // }

    // Check if the user is an admin (if the user is not an admin and the user tries to access the admin page, redirect to login)
    if ((!token.role?.find(role => role === UserRole.ADMIN) && req.nextUrl.pathname.includes("/admin"))) {
        return NextResponse.redirect(new URL("/login", req.url));
      }
    
    // log the user's activity
    if (req.nextUrl.pathname.startsWith('/api')) {
        // Log the API request
        const log: Logs = {
            name: token.name || "unknown",
            imageUrl: token.imageUrl || "",
            action: req.method + " " + req.nextUrl.pathname,
            status: 'Pending',
            timestamp: new Date(),
            // TODO: get the ip address
            ipAddress: "127.0.0.1"
        };
        
        // Send log to the logs API
        try {
            // Create a clone of the request to avoid modifying the original
            const logRequest = new Request(new URL('/api/logs', req.url), {
                method: 'POST',
                headers: {
                    'Content-Type': 'application/json',
                },
                body: JSON.stringify({
                    ...log,
                    // Add additional fields that aren't in the Logs interface
                    path: req.nextUrl.pathname,
                    method: req.method
                })
            });
            
            // We can't await the fetch in middleware, so we use a non-blocking approach
            fetch(logRequest).catch(err => console.error('Failed to log API request:', err));
        } catch (error) {
            console.error('Error logging API request:', error);
        }
    }
    
    return NextResponse.next();
}

export const config = {
<<<<<<< HEAD
    matcher: ["/alumni-landing/:path*", "/admin-landing/:path*", "/api/admin/:path*"], 
};
=======
    matcher: ["/alumni-landing/:path*", "/admin/:path*", "/api/admin/:path*"], 
  };
>>>>>>> 9567494d
<|MERGE_RESOLUTION|>--- conflicted
+++ resolved
@@ -73,10 +73,5 @@
 }
 
 export const config = {
-<<<<<<< HEAD
-    matcher: ["/alumni-landing/:path*", "/admin-landing/:path*", "/api/admin/:path*"], 
-};
-=======
     matcher: ["/alumni-landing/:path*", "/admin/:path*", "/api/admin/:path*"], 
-  };
->>>>>>> 9567494d
+  };