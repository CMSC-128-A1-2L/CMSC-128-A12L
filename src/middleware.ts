--- conflicted
+++ resolved
@@ -3,17 +3,6 @@
 import { NextRequest } from "next/server";
 import { UserRole } from "./entities/user";
 export async function middleware(req: NextRequest) {
-<<<<<<< HEAD
-    // const token = await getToken({ req, secret: process.env.NEXTAUTH_SECRET });
-    // console.log(token);
-    // // if no toekn
-    // if(!token){
-    //     console.log("user has not token")
-    //     return NextResponse.redirect(new URL("/login", req.url)); 
-    // }
-    
-    // // check if there is access token
-=======
     const token = await getToken({ req, secret: process.env.NEXTAUTH_SECRET });
     console.log(token);
     // if no toekn
@@ -23,36 +12,23 @@
     }
     //TODO: IF ACCOUNTS ARE ALREADY LINKED.
     // check if there is access token
->>>>>>> 9e9f2d06
     // if (!token.accessToken) {
     //     console.log("No access token");
     //     return NextResponse.redirect(new URL("/login", req.url)); 
     //   }
     
-<<<<<<< HEAD
-    // // we check if the access token is valid in google
-=======
     // we check if the access token is valid in google
->>>>>>> 9e9f2d06
     // const googleResponse = await fetch(`https://www.googleapis.com/oauth2/v3/tokeninfo?access_token=${token.accessToken}`);
     // if (!googleResponse.ok) {
     //     console.log("Access token is not ok");
     //     return NextResponse.redirect(new URL("/login", req.url));
     // }
 
-<<<<<<< HEAD
-    // // Check if the user is an admin (if the user is not an admin and the user tries to access the admin page, redirect to login)
-    // if (token.role !== "admin" && req.nextUrl.pathname.includes("/admin")) {
-    //     return NextResponse.redirect(new URL("/login", req.url));
-    //   }
-    // return NextResponse.next();
-=======
     // Check if the user is an admin (if the user is not an admin and the user tries to access the admin page, redirect to login)
     if ((!token.role?.find(role => role === UserRole.ADMIN) && req.nextUrl.pathname.includes("/admin"))) {
         return NextResponse.redirect(new URL("/login", req.url));
       }
     return NextResponse.next();
->>>>>>> 9e9f2d06
 }
 
 export const config = {
