
/*
 * This file handles incoming authentication requests in authentication (auth/[...nextauth]/route.ts)
 * any routes that goes here, goes to route.ts
 * */
/*
import NextAuth, { NextAuthOptions } from "next-auth";
import GoogleProvider from "next-auth/providers/google";
import Credentials from 'next-auth/providers/credentials';

import { EmailAndPasswordAuthenticationProvider } from '@/providers/email_and_password_authentication';
import { getUserCredentialRepository } from "@/repositories/user_credentials_repository";
import { getPasswordEncryptionProvider } from "@/providers/password_encryption";
import { WrongLoginCredentialsError } from "@/errors/email_password_authentication";

import { Adapter, AdapterAccount, AdapterUser } from "next-auth/adapters";
import { getUserIdProvider } from "@/providers/user_id";
import { getUserRepository } from "@/repositories/user_repository";
import { User, UserRole } from "@/entities/user";

import { UserCredentials } from "@/entities/user_credentials";
import { JWT } from "next-auth/jwt";

// Define the google id and secret 
const googleClientId = process.env.CLIENT_ID ?? (() => {
    throw new Error("Missing client id in .env file");
})();

const googleClientSecret = process.env.CLIENT_SECRET ?? (() => {
    throw new Error("Missing client secret in .env file");
})();

// Function to refresh access token
// async function refreshAccessToken(token: JWT): Promise<JWT> {
//     const userCredentialsRepository = getUserCredentialRepository();
//     const userCredentials = await userCredentialsRepository.getUserCredentialsById(token.sub!);

//     switch (token.provider) {
//         case "google":
//             try {
//                 const url = "https://oauth2.googleapis.com/token";
//                 const response = await fetch(url, {
//                     method: "POST",
//                     headers: { "Content-Type": "application/x-www-form-urlencoded" },
//                     body: new URLSearchParams({
//                         client_id: googleClientId,
//                         client_secret: googleClientSecret,
//                         grant_type: "refresh_token",
//                         refresh_token: userCredentials!.google!.refreshToken,
//                     }),
//                 });
        
//                 const refreshedTokens = await response.json();

//                 if (!response.ok) {
//                     throw new Error("Failed to refresh access token");
//                 }
        
//                 return {
//                     ...token,
//                     accessToken: refreshedTokens.access_token,
//                     expiresAt: Date.now() + refreshedTokens.expires_in * 1000,
//                 };
//             } catch (error) {
//                 console.error("Error refreshing access token:", error);
//                 return { error: "RefreshAccessTokenError" };
//             }
//     }
// }

const adapter: Adapter = (() => {
    const userRepository = getUserRepository();
    const userIdProvider = getUserIdProvider();
    const userCredentialRepository = getUserCredentialRepository();

    async function createUser(user: Omit<AdapterUser, "id">): Promise<AdapterUser> {
        console.log("Adapter.createUser() called");
        const userToRegister: User = {
            ...user,
            id: userIdProvider.generate()
        };

        while ((await userRepository.getUserById(userToRegister.id)) !== null) {
            userToRegister.id = userIdProvider.generate();
        }

        await userRepository.createUser(userToRegister);

        return userToRegister;
    }

    async function getUser(id: string): Promise<AdapterUser | null> {
        console.log("Adapter.getUser() called");
        return await userRepository.getUserById(id);
    }

    async function getUserByAccount(providerAccountId: Pick<AdapterAccount, "provider" | "providerAccountId">): Promise<AdapterUser | null> {
        console.log("Adapter.getUserByAccount() called");
        const userCredentials = await userCredentialRepository.getUserCredentialsByProvider(providerAccountId.provider, providerAccountId.providerAccountId);
        if (!userCredentials) {
            return null;
        }

        const user = await userRepository.getUserById(userCredentials.id);
        return user;
    }

    async function updateUser(user: Partial<AdapterUser> & Pick<AdapterUser, "id">): Promise<AdapterUser> {
        console.log("Adapter.updateUser() called");
        const userToUpdate = await userRepository.getUserById(user.id);
        if (!userToUpdate) {
            throw new Error("User not found");
        }
<<<<<<< HEAD
      }
    })
  ],
  // This part indicates the maximum time before the session is removed
  session: {
    strategy: "jwt",
    maxAge: 60,
  },
  /*
    The flow of callbacks is as follows:
    1. signIn callback is triggered
    2. jwt callback is then triggered after signing in
    3. session callback is triggered
  */
/*
    // For more information, visit: https://next-auth.js.org/configuration/callbacks
  callbacks: {
    // Callback to handle the sign-in process
    async signIn({ user, account }){
      try{

        await connectDB();
        
        const exists = await UserModel.findOne({email: user.email});
        
        // If user does not exist, create a new user in the database
        if(!exists){
          const newUser = await UserModel.create({
            googleId: user.id,
            refreshToken: account?.refresh_token,
            role: UserRole.ALUMNI,
            studentId: "2023-12345",
            currentAddress: new Types.ObjectId("65fa3b2e9b3f3c5a6d7e4f12"),
            gender: "Male",
            bio: "I am a new user",
            linkedIn: "https://www.linkedin.com/in/username",
            contactNumbers: ["09999999999", "09999999999"],
            suffix: "Jr.",
            email: user.email,
            firstName: user.name?.split(" ")[0] ?? "",
            lastName: "user" // to avoid conflicts, since sometimes the user does not have a last name

            /* take note that we can add a return field here that redirects the user to a certain page before signing up 
              for e.g: return "/goToAnotherSignUpPageBeforeAccessingTheApp?addParametersHere=example"  
            */
           /*
          })
=======

        const updatedUser: User = {
            ...userToUpdate,
            ...user,
            // I don't know what is up with the role property, but TS throws an error without this.
            role: userToUpdate.role
        };

        await userRepository.updateUser(updatedUser);
        return updatedUser;
    }

    async function linkAccount(account: AdapterAccount): Promise<void> {
        console.log("Adapter.linkAccount() called");
        let userCredentials: UserCredentials | null = await userCredentialRepository.getUserCredentialsById(account.userId);
        const shouldAdd: boolean = userCredentials === null;

        if (userCredentials === null) {
            const user = await userRepository.getUserById(account.userId);
            if (user === null) {
                throw new Error("User not found");
            }

            userCredentials = {
                id: user.id,
                email: user.email
            };
>>>>>>> cd963562
        }

        switch (account.provider) {
            case "google":
                if (account.refresh_token === undefined) {
                    throw new Error("Cannot link without refresh token.");
                }

                userCredentials.google = {
                    id: account.providerAccountId,
                    refreshToken: account.refresh_token
                };
                break;
        }

        if (shouldAdd) {
            await userCredentialRepository.createUserCredentials(userCredentials);
        }
        else {
            await userCredentialRepository.updateUserCredentials(userCredentials);
        }
    }

    const getUserByEmail = async (email: string): Promise<AdapterUser | null> => {
        console.log("Adapter.getUserByEmail() called");
        const user = await userRepository.getUserByEmail(email);
        return user;
    }

    return {
        createUser: createUser,
        getUser: getUser,
        getUserByAccount: getUserByAccount,
        getUserByEmail: getUserByEmail,
        updateUser: updateUser,
        linkAccount: linkAccount,
    };
})()

export const authOptions: NextAuthOptions = {
    adapter: adapter,
    secret: process.env.NEXTAUTH_SECRET,
    providers: [
        GoogleProvider({
            clientId: googleClientId,
            clientSecret: googleClientSecret,
            // This authorization parameter makes it so that every time the user logs in the refresh token is given always
            authorization: {
                params: {
                    prompt: "consent",
                    access_type: "offline", // Request refresh token
                },
            },
        }),
        Credentials({
            id: "email-password",
            name: "Email and Password",
            credentials: {
                email: {
                    label: "Email",
                    type: "email",
                    placeholder: "Email"
                },
                password: {
                    label: "Password",
                    type: "password",
                    placeholder: "Password"
                }
            },
            async authorize(credentials) {
                if (credentials === undefined) {
                    return null;
                }

                const userRepository = getUserRepository();
                const userCredentialsRepository = getUserCredentialRepository();
                const passwordEncryptionProvider = getPasswordEncryptionProvider();

                const provider = new EmailAndPasswordAuthenticationProvider(
                    userCredentialsRepository,
                    passwordEncryptionProvider
                );

                try {
                    const authenticatedUser = await provider.loginUser(credentials.email, credentials.password);
                    const user = await userRepository.getUserById(authenticatedUser.id);
                    if (user === null) {
                        return null;
                    }

                    const userCredentials = await userCredentialsRepository.getUserCredentialsById(user.id);

                    // Change the password auth session expiry to tomorrow
                    userCredentials!.password!.sessionExpiry = new Date(Date.now() + (1000 * 60 * 60 * 24));
                    await userCredentialsRepository.updateUserCredentials(userCredentials!);

                    return user;
                }
                catch (error) {
                    if (error instanceof WrongLoginCredentialsError) {
                        console.error(error);
                        return null;
                    }

                    throw error;
                }
            }
        })
    ],
    // This part indicates the maximum time before the session is removed
    session: {
        strategy: "jwt"
    },
    /*
      The flow of callbacks is as follows:
      1. signIn callback is triggered
      2. jwt callback is then triggered after signing in
      3. session callback is triggered
    */

<<<<<<< HEAD
    // Callback for storing any non-sensitive information that persists in all sessions
    async session({ session, token, user }){
      /* DO NOT STORE ANY SENSITIVE INFORMATION IN THE SESSION! *//*
      console.log("Session callback has been triggered.");
      return session;
=======
    // For more information, visit: https://next-auth.js.org/configuration/callbacks
    callbacks: {
        // Callback for storing information (mostly tokens) in JWT
        async jwt({ token, account, profile, user }) {
            console.log("JWT callback has been triggered.");
            if (user) {
                token.role = user.role ?? [];
            }
            // Token is initialized when the user first signs in
            if (account && profile) {
                token.provider = account.provider;
                token.accessToken = account.access_token;
                // token.expiresAt = Date.now() + (account.expires_at ?? 45) * 1000; // Set expiration time
                console.log(token);
            }

            return token;

            // // Check if access token has expired
            // if (token.expiresAt && Date.now() < Number(token.expiresAt)) {
            //     return token;
            // }

            // // Token has expired, we will be needing to refresh it. We call the refreshAccessToken function
            // return refreshAccessToken(token);
        },

        // Callback for storing any non-sensitive information that persists in all sessions
        async session({ session, token }) {
            /* DO NOT STORE ANY SENSITIVE INFORMATION IN THE SESSION! */
            if (token) {
                session.user.role = token.role as UserRole[];
                session.user.accessToken = token.accessToken as string;
                console.log(session);
            }
            return session;
        }
>>>>>>> cd963562
    }
};

const handler = NextAuth(authOptions);

<<<<<<< HEAD
export { handler as GET, handler as POST };

*/

import { NextResponse } from "next/server";

export async function GET() {
  return NextResponse.json({ message: "Authentication is temporarily disabled." });
}
=======
export { handler as GET, handler as POST }
>>>>>>> cd963562
<|MERGE_RESOLUTION|>--- conflicted
+++ resolved
@@ -1,9 +1,7 @@
-
 /*
  * This file handles incoming authentication requests in authentication (auth/[...nextauth]/route.ts)
  * any routes that goes here, goes to route.ts
  * */
-/*
 import NextAuth, { NextAuthOptions } from "next-auth";
 import GoogleProvider from "next-auth/providers/google";
 import Credentials from 'next-auth/providers/credentials';
@@ -111,55 +109,6 @@
         if (!userToUpdate) {
             throw new Error("User not found");
         }
-<<<<<<< HEAD
-      }
-    })
-  ],
-  // This part indicates the maximum time before the session is removed
-  session: {
-    strategy: "jwt",
-    maxAge: 60,
-  },
-  /*
-    The flow of callbacks is as follows:
-    1. signIn callback is triggered
-    2. jwt callback is then triggered after signing in
-    3. session callback is triggered
-  */
-/*
-    // For more information, visit: https://next-auth.js.org/configuration/callbacks
-  callbacks: {
-    // Callback to handle the sign-in process
-    async signIn({ user, account }){
-      try{
-
-        await connectDB();
-        
-        const exists = await UserModel.findOne({email: user.email});
-        
-        // If user does not exist, create a new user in the database
-        if(!exists){
-          const newUser = await UserModel.create({
-            googleId: user.id,
-            refreshToken: account?.refresh_token,
-            role: UserRole.ALUMNI,
-            studentId: "2023-12345",
-            currentAddress: new Types.ObjectId("65fa3b2e9b3f3c5a6d7e4f12"),
-            gender: "Male",
-            bio: "I am a new user",
-            linkedIn: "https://www.linkedin.com/in/username",
-            contactNumbers: ["09999999999", "09999999999"],
-            suffix: "Jr.",
-            email: user.email,
-            firstName: user.name?.split(" ")[0] ?? "",
-            lastName: "user" // to avoid conflicts, since sometimes the user does not have a last name
-
-            /* take note that we can add a return field here that redirects the user to a certain page before signing up 
-              for e.g: return "/goToAnotherSignUpPageBeforeAccessingTheApp?addParametersHere=example"  
-            */
-           /*
-          })
-=======
 
         const updatedUser: User = {
             ...userToUpdate,
@@ -187,7 +136,6 @@
                 id: user.id,
                 email: user.email
             };
->>>>>>> cd963562
         }
 
         switch (account.provider) {
@@ -308,13 +256,6 @@
       3. session callback is triggered
     */
 
-<<<<<<< HEAD
-    // Callback for storing any non-sensitive information that persists in all sessions
-    async session({ session, token, user }){
-      /* DO NOT STORE ANY SENSITIVE INFORMATION IN THE SESSION! *//*
-      console.log("Session callback has been triggered.");
-      return session;
-=======
     // For more information, visit: https://next-auth.js.org/configuration/callbacks
     callbacks: {
         // Callback for storing information (mostly tokens) in JWT
@@ -352,22 +293,9 @@
             }
             return session;
         }
->>>>>>> cd963562
     }
 };
 
 const handler = NextAuth(authOptions);
 
-<<<<<<< HEAD
-export { handler as GET, handler as POST };
-
-*/
-
-import { NextResponse } from "next/server";
-
-export async function GET() {
-  return NextResponse.json({ message: "Authentication is temporarily disabled." });
-}
-=======
-export { handler as GET, handler as POST }
->>>>>>> cd963562
+export { handler as GET, handler as POST }