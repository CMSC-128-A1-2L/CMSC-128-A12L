--- conflicted
+++ resolved
@@ -10,16 +10,13 @@
 import { getUserCredentialRepository } from "@/repositories/user_credentials_repository";
 import { getPasswordEncryptionProvider } from "@/providers/password_encryption";
 import { WrongLoginCredentialsError } from "@/errors/email_password_authentication";
-<<<<<<< HEAD
+import { connectDB } from "@/app/services/database/database";
+import { UserModel, UserRole } from "@/models/user_model";
+import { Types } from "mongoose";
 import { Adapter, AdapterAccount, AdapterUser } from "next-auth/adapters";
 import { getUserIdProvider } from "@/providers/user_id";
 import { getUserRepository } from "@/repositories/user_repository";
 import { User, UserCredentials } from "@/models/user";
-=======
-import { connectDB } from "@/app/services/database/database";
-import { UserModel, UserRole } from "@/models/user_model";
-import { Types } from "mongoose";
->>>>>>> 3dec5c89
 
 // Define the google id and secret 
 const googleClientId = process.env.CLIENT_ID ?? (() => {
@@ -30,119 +27,6 @@
   throw new Error("Missing client secret in .env file");
 })();
 
-<<<<<<< HEAD
-const adapter: Adapter = (() => {
-  const userRepository = getUserRepository();
-  const userIdProvider = getUserIdProvider();
-  const userCredentialRepository = getUserCredentialRepository();
-
-  async function createUser(user: Omit<AdapterUser, "id">): Promise<AdapterUser> {
-    console.log("Adapter.createUser() called");
-    const userToRegister: User = {
-      ...user,
-      id: userIdProvider.generate()
-    };
-
-    while ((await userRepository.getUserById(userToRegister.id)) !== null) {
-      userToRegister.id = userIdProvider.generate();
-    }
-
-    await userRepository.createUser(userToRegister);
-
-    return userToRegister;
-  }
-
-  async function getUser(id: string): Promise<AdapterUser | null> {
-    console.log("Adapter.getUser() called");
-    return await userRepository.getUserById(id);
-  }
-
-  async function getUserByAccount(providerAccountId: Pick<AdapterAccount, "provider" | "providerAccountId">): Promise<AdapterUser | null> {
-    console.log("Adapter.getUserByAccount() called");
-    const userCredentials = await userCredentialRepository.getUserCredentialsByProvider(providerAccountId.provider, providerAccountId.providerAccountId);
-    if (!userCredentials) {
-      return null;
-    }
-
-    const user = await userRepository.getUserById(userCredentials.id);
-    return user;
-  }
-
-  async function updateUser(user: Partial<AdapterUser> & Pick<AdapterUser, "id">): Promise<AdapterUser> {
-    console.log("Adapter.updateUser() called");
-    const userToUpdate = await userRepository.getUserById(user.id);
-    if (!userToUpdate) {
-      throw new Error("User not found");
-    }
-
-    const updatedUser: User = {
-      ...userToUpdate,
-      ...user
-    };
-
-    await userRepository.updateUser(updatedUser);
-    return updatedUser;
-  }
-
-  async function linkAccount(account: AdapterAccount): Promise<void> {
-    console.log("Adapter.linkAccount() called");
-    let userCredentials: UserCredentials | null = await userCredentialRepository.getUserCredentialsById(account.userId);
-    const shouldAdd: boolean = userCredentials === null;
-
-    if (userCredentials === null) {
-      const user = await userRepository.getUserById(account.userId);
-      if (user === null) {
-        throw new Error("User not found");
-      }
-
-      userCredentials = {
-        id: user.id,
-        email: user.email,
-        emailVerified: user.emailVerified
-      };
-    }
-
-    switch (account.provider) {
-      case "google":
-        if (account.refresh_token === undefined) {
-          throw new Error("Cannot link without refresh token.");
-        }
-
-        userCredentials.google = {
-          id: account.providerAccountId,
-          refreshToken: account.refresh_token
-        };
-        break;
-    }
-
-    if (shouldAdd) {
-      await userCredentialRepository.createUserCredentials(userCredentials);
-    }
-    else {
-      await userCredentialRepository.updateUserCredentials(userCredentials);
-    }
-  }
-
-  const getUserByEmail = async (email: string): Promise<AdapterUser | null> => {
-    console.log("Adapter.getUserByEmail() called");
-    const user = await userRepository.getUserByEmail(email);
-    return user;
-  }
-
-  return {
-    createUser: createUser,
-    getUser: getUser,
-    getUserByAccount: getUserByAccount,
-    getUserByEmail: getUserByEmail,
-    updateUser: updateUser,
-    linkAccount: linkAccount,
-  };
-})()
-
-// Introducing NextAuthOptions type-safety reduces the need to include types in parameters in callbacks
-const authOptions: NextAuthOptions = {
-  adapter: adapter,
-=======
 // Function to refresh access token
 async function refreshAccessToken(token: any) {
   try {
@@ -175,9 +59,117 @@
   }
 }
 
+const adapter: Adapter = (() => {
+  const userRepository = getUserRepository();
+  const userIdProvider = getUserIdProvider();
+  const userCredentialRepository = getUserCredentialRepository();
+
+  async function createUser(user: Omit<AdapterUser, "id">): Promise<AdapterUser> {
+    console.log("Adapter.createUser() called");
+    const userToRegister: User = {
+      ...user,
+      id: userIdProvider.generate()
+    };
+
+    while ((await userRepository.getUserById(userToRegister.id)) !== null) {
+      userToRegister.id = userIdProvider.generate();
+    }
+
+    await userRepository.createUser(userToRegister);
+
+    return userToRegister;
+  }
+
+  async function getUser(id: string): Promise<AdapterUser | null> {
+    console.log("Adapter.getUser() called");
+    return await userRepository.getUserById(id);
+  }
+
+  async function getUserByAccount(providerAccountId: Pick<AdapterAccount, "provider" | "providerAccountId">): Promise<AdapterUser | null> {
+    console.log("Adapter.getUserByAccount() called");
+    const userCredentials = await userCredentialRepository.getUserCredentialsByProvider(providerAccountId.provider, providerAccountId.providerAccountId);
+    if (!userCredentials) {
+      return null;
+    }
+
+    const user = await userRepository.getUserById(userCredentials.id);
+    return user;
+  }
+
+  async function updateUser(user: Partial<AdapterUser> & Pick<AdapterUser, "id">): Promise<AdapterUser> {
+    console.log("Adapter.updateUser() called");
+    const userToUpdate = await userRepository.getUserById(user.id);
+    if (!userToUpdate) {
+      throw new Error("User not found");
+    }
+
+    const updatedUser: User = {
+      ...userToUpdate,
+      ...user
+    };
+
+    await userRepository.updateUser(updatedUser);
+    return updatedUser;
+  }
+
+  async function linkAccount(account: AdapterAccount): Promise<void> {
+    console.log("Adapter.linkAccount() called");
+    let userCredentials: UserCredentials | null = await userCredentialRepository.getUserCredentialsById(account.userId);
+    const shouldAdd: boolean = userCredentials === null;
+
+    if (userCredentials === null) {
+      const user = await userRepository.getUserById(account.userId);
+      if (user === null) {
+        throw new Error("User not found");
+      }
+
+      userCredentials = {
+        id: user.id,
+        email: user.email,
+        emailVerified: user.emailVerified
+      };
+    }
+
+    switch (account.provider) {
+      case "google":
+        if (account.refresh_token === undefined) {
+          throw new Error("Cannot link without refresh token.");
+        }
+
+        userCredentials.google = {
+          id: account.providerAccountId,
+          refreshToken: account.refresh_token
+        };
+        break;
+    }
+
+    if (shouldAdd) {
+      await userCredentialRepository.createUserCredentials(userCredentials);
+    }
+    else {
+      await userCredentialRepository.updateUserCredentials(userCredentials);
+    }
+  }
+
+  const getUserByEmail = async (email: string): Promise<AdapterUser | null> => {
+    console.log("Adapter.getUserByEmail() called");
+    const user = await userRepository.getUserByEmail(email);
+    return user;
+  }
+
+  return {
+    createUser: createUser,
+    getUser: getUser,
+    getUserByAccount: getUserByAccount,
+    getUserByEmail: getUserByEmail,
+    updateUser: updateUser,
+    linkAccount: linkAccount,
+  };
+})()
+
 // Introducing NextAuthOptions type-safety reduces the need to include types in parameters in callbacks
-export const authOptions: NextAuthOptions = {
->>>>>>> 3dec5c89
+const authOptions: NextAuthOptions = {
+  adapter: adapter,
   providers: [
     GoogleProvider({
       clientId: googleClientId,
@@ -251,45 +243,6 @@
 
     // For more information, visit: https://next-auth.js.org/configuration/callbacks
   callbacks: {
-<<<<<<< HEAD
-    /*
-    the session contains the following properties:
- * - name: string (User's full name)
- * - email: string (User's email address)
- * - image: string (URL to user's profile picture)
- * - expires: string (Expiration timestamp)
- */
-    async session({ session }) {
-      return session;
-    },
-    async signIn({ user, account }) {
-      /* 
-      The account contaisn the following properties:
-      - provider: string (Google)
-      - refresh_token: string (A refresh token)
-      - token_type: string (usually the Bearer) 
-      - expires_at: number (Expiration time in seconds) 
-      */
-      console.log("Sign in callback.")
-      // console.log(user);
-      // console.log(account);
-      return true;
-    },
-    /*
- * - The token object contains:
- *   - id: string (User ID)
- *   - email: string (User's email)
- *   - accessToken: string (OAuth access token)
- */
-    async jwt({ token, user, account }) {
-      console.log("JWT callback.")
-      // console.log(user);
-      // console.log(account);
-
-      if (account && user) {
-        token.id = user.id;
-        token.email = user.email;
-=======
     // Callback to handle the sign-in process
     async signIn({ user, account }){
       try{
@@ -334,7 +287,6 @@
     
       // Token is initialized when the user has a first sign-in
       if (account && profile) {
->>>>>>> 3dec5c89
         token.accessToken = account.access_token;
         token.refreshToken = account.refresh_token;
         token.expiresAt = Date.now() + (Number(account.expires_in) ?? 3600) * 1000; // Set expiration time
