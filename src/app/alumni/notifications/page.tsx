//Notification Page (Static Version) only
//This file contains the front-end layout and functionality for the notifications page using hardcoded dummy data only.
// see 'page_1.tsx' for full version

"use client";

import { useState, useEffect } from "react";
import { Trash } from "lucide-react";
import { useSession } from "next-auth/react";
import { useRouter } from "next/navigation";
import ConstellationBackground from "@/app/components/constellationBackground";
import { Notification } from "@/entities/notifications";
import ConstellationBackground from "@/app/components/constellationBackground";

export default function NotificationsPage() {
  const { data: session, status } = useSession();
  const router = useRouter();
  const [tab, setTab] = useState<'all' | 'unread'>('all');
  const [notifications, setNotifications] = useState<Notification[]>([]);
  const [loading, setLoading] = useState(true);
  const [error, setError] = useState<string | null>(null);

<<<<<<< HEAD
    useEffect(() => {
        // Add click outside listener
        function handleClickOutside(event: MouseEvent) {
            if (dropdownRef.current && !dropdownRef.current.contains(event.target as Node)) {
                setShowOptions(null);
            }
        }

        document.addEventListener("mousedown", handleClickOutside);
        return () => {
            document.removeEventListener("mousedown", handleClickOutside);
        };
    }, []);

    useEffect(() => {
        if (status === "unauthenticated") {
            router.push("/login");
            return;
        }

        if (status === "authenticated") {
            fetchNotifications();
        }
    }, [status, session]);

    const fetchNotifications = async () => {
        try {
            if (!session?.user?.id) {
                setError("User session not found");
                setLoading(false);
                return;
            }

            const response = await fetch(`/api/notifications?userId=${session.user.id}`);
            if (!response.ok) throw new Error("Failed to fetch notifications");
            const data = await response.json();
            setNotifications(data);
            setLoading(false);
        } catch (err) {
            setError("Failed to load notifications");
            console.error(err);
            setLoading(false);
        }
    };

    const handleMarkAllAsRead = async () => {
        try {
            const response = await fetch("/api/notifications/mark-all-read", {
                method: "PUT",
            });
            if (!response.ok) throw new Error("Failed to mark all as read");
            
            setNotifications(prevNotifications =>
                prevNotifications.map(notif => ({
        ...notif,
                    isRead: true
                }))
            );
        } catch (err) {
            console.error(err);
        }
    };
  
    const handleMarkAsRead = async (id: string) => {
        console.log("did it go here")
        try {
            const response = await fetch(`/api/notifications/${id}`, {
                method: "PATCH",
                headers: { "Content-Type": "application/json" },
                body: JSON.stringify({ isRead: true }),
            });
            if (!response.ok) throw new Error("Failed to mark as read");

            setNotifications(prevNotifications =>
                prevNotifications.map(notif =>
                    notif._id === id ? { ...notif, isRead: true } : notif
        )
      );
        } catch (err) {
            console.error(err);
        }
    };
  
    const handleMarkAsUnread = async (id: string) => {
        console.log("did it go here")
        try {
            const response = await fetch(`/api/notifications/${id}`, {
                method: "PATCH",
                headers: { "Content-Type": "application/json" },
                body: JSON.stringify({ isRead: false }),
            });
            if (!response.ok) throw new Error("Failed to mark as unread");

            setNotifications(prevNotifications =>
                prevNotifications.map(notif =>
                    notif._id === id ? { ...notif, isRead: false } : notif
        )
      );
        } catch (err) {
            console.error(err);
        }
    };
  
    const handleDelete = async (id: string) => {
        try {
            const response = await fetch(`/api/notifications/${id}`, {
                method: "DELETE",
            });
            if (!response.ok) throw new Error("Failed to delete notification");
=======
  useEffect(() => {
    if (status === "unauthenticated") {
      router.push("/login");
      return;
    }
    if (status === "authenticated") {
      fetchNotifications();
    }
  }, [status, session]);

  const fetchNotifications = async () => {
    try {
      if (!session?.user?.id) {
        setError("User session not found");
        setLoading(false);
        return;
      }
      const response = await fetch(`/api/notifications?userId=${session.user.id}`);
      if (!response.ok) throw new Error("Failed to fetch notifications");
      const data = await response.json();
      setNotifications(data);
      setLoading(false);
    } catch (err) {
      console.error(err);
      setError("Failed to load notifications");
      setLoading(false);
    }
  };

  const handleMarkAllAsRead = async () => {
    try {
      const response = await fetch("/api/notifications/mark-all-read", { method: "PUT" });
      if (!response.ok) throw new Error("Failed to mark all as read");

      setNotifications(prev =>
        prev.map(notif => ({ ...notif, isRead: true }))
      );
    } catch (err) {
      console.error(err);
    }
  };

  const handleMarkAsRead = async (id: string) => {
    try {
      const response = await fetch(`/api/notifications/${id}`, {
        method: "PATCH",
        headers: { "Content-Type": "application/json" },
        body: JSON.stringify({ isRead: true }),
      });
      if (!response.ok) throw new Error("Failed to mark as read");

      setNotifications(prev =>
        prev.map(notif => notif._id === id ? { ...notif, isRead: true } : notif)
      );
    } catch (err) {
      console.error(err);
    }
  };
>>>>>>> 854c2ae7

  const handleMarkAsUnread = async (id: string) => {
    try {
      const response = await fetch(`/api/notifications/${id}`, {
        method: "PATCH",
        headers: { "Content-Type": "application/json" },
        body: JSON.stringify({ isRead: false }),
      });
      if (!response.ok) throw new Error("Failed to mark as unread");

      setNotifications(prev =>
        prev.map(notif => notif._id === id ? { ...notif, isRead: false } : notif)
      );
    } catch (err) {
      console.error(err);
    }
  };

<<<<<<< HEAD
    const formatTimeAgo = (date: Date) => {
        const now = new Date();
        const diff = now.getTime() - new Date(date).getTime();
        
        const minutes = Math.floor(diff / 60000);
        const hours = Math.floor(minutes / 60);
        const days = Math.floor(hours / 24);
=======
  const handleDelete = async (id: string) => {
    try {
      const response = await fetch(`/api/notifications/${id}`, { method: "DELETE" });
      if (!response.ok) throw new Error("Failed to delete");

      setNotifications(prev =>
        prev.filter(notif => notif._id !== id)
      );
    } catch (err) {
      console.error(err);
    }
  };
>>>>>>> 854c2ae7

  const filtered = tab === 'all'
    ? notifications
    : notifications.filter((n) => !n.isRead);

  const formatTimeAgo = (date: Date) => {
    const now = new Date();
    const diff = now.getTime() - new Date(date).getTime();
    const minutes = Math.floor(diff / 60000);
    const hours = Math.floor(minutes / 60);
    const days = Math.floor(hours / 24);
    if (days > 0) return `${days}d`;
    if (hours > 0) return `${hours}h`;
    if (minutes > 0) return `${minutes}m`;
    return 'Just now';
  };

  if (loading) {
    return (
      <div className="flex items-center justify-center min-h-screen">
        <div className="loading loading-spinner loading-lg"></div>
      </div>
    );
  }

<<<<<<< HEAD
    if (error) {
        return (
            <div className="flex items-center justify-center h-screen">
                <div className="text-red-500">{error}</div>
            </div>
        );
    }
  
    return (
      <div className="relative flex-1 overflow-y-auto p-6 bg-[#153A93] text-[#0c0051] font-montserrat">
        <ConstellationBackground />
        <h1 className="text-2xl font-bold mb-4 text-[#ffffff]">Notifications</h1>
  
        {/* Tab Navigation */}
        <div className="flex flex-col sm:flex-row items-start sm:items-center justify-between gap-4 mb-6">
          <div className="flex flex-wrap gap-2 sm:gap-4">
            <button
              className={`px-4 py-2 rounded-md transition-colors duration-200 ${
                tab === 'all' 
                  ? 'bg-[#0c0051] text-white' 
                  : 'bg-gray-100 text-[#0c0051] hover:bg-gray-200'
=======
  if (error) {
    return (
      <div className="flex items-center justify-center min-h-screen">
        <div className="text-red-500">{error}</div>
      </div>
    );
  }

  return (
    <div className="min-h-screen">
      {/* Hero section */}
      <div className="relative text-white -mt-16 pt-16 overflow-hidden">
        <div className="absolute inset-0 bg-gradient-to-r from-[#1a1f4d]/90 to-[#2a3f8f]/90"></div>
        <ConstellationBackground />
        <div className="relative max-w-7xl mx-auto px-4 sm:px-6 lg:px-8 py-12 z-10 text-center">
          <h1 className="text-4xl md:text-5xl font-bold mb-4">Notifications</h1>
          <p className="text-2xl text-gray-200 mt-2">View your recent notifications</p>
        </div>
      </div>

      {/* Main content */}
      <div className="relative max-w-7xl mx-auto px-4 sm:px-6 lg:px-8 py-8 z-10">
        {/* Tabs and Mark all */}
        <div className="flex flex-col sm:flex-row items-start sm:items-center justify-between mb-6 gap-4">
          <div className="flex gap-4">
            <button
              className={`px-4 py-2 rounded-md transition-colors cursor-pointer ${
                tab === 'all'
                  ? 'bg-white/10 text-white'
                  : 'bg-white/5 text-gray-300 hover:bg-white/10'
>>>>>>> 854c2ae7
              }`}
              onClick={() => setTab('all')}
            >
              All
            </button>
            <button
<<<<<<< HEAD
              className={`px-4 py-2 rounded-md transition-colors duration-200 ${
                tab === 'unread' 
                  ? 'bg-[#0c0051] text-white' 
                  : 'bg-gray-100 text-[#0c0051] hover:bg-gray-200'
=======
              className={`px-4 py-2 rounded-md transition-colors cursor-pointer ${
                tab === 'unread'
                  ? 'bg-white/10 text-white'
                  : 'bg-white/5 text-gray-300 hover:bg-white/10'
>>>>>>> 854c2ae7
              }`}
              onClick={() => setTab('unread')}
            >
              Unread
            </button>
          </div>
<<<<<<< HEAD
  
          {/* Mark All as Read Button */}
          <button
            className="px-4 py-2 bg-[#0c0051] text-white rounded-md hover:bg-[#0c0051]/90 transition-colors duration-200"
=======
          <button
            className="px-4 py-2 bg-blue-600 hover:bg-blue-700 text-white rounded-md transition-colors cursor-pointer"
>>>>>>> 854c2ae7
            onClick={handleMarkAllAsRead}
          >
            Mark all as read
          </button>
        </div>
<<<<<<< HEAD
  
        {/* Notifications List */}
        <div className="w-full max-w-[1200px] h-[calc(100vh-200px)] overflow-y-auto mx-auto">
          {filtered.length === 0 ? (
            <p className="text-gray-500">No notifications available.</p>
=======

        {/* Notifications list */}
        <div className="space-y-4">
          {filtered.length === 0 ? (
            <div className="text-center text-gray-400 py-12 text-lg">
              No notifications found.
            </div>
>>>>>>> 854c2ae7
          ) : (
            filtered.map(notif => (
              <div
                key={notif._id}
<<<<<<< HEAD
                className={`p-4 mb-4 bg-[#f0f0f0] rounded-lg shadow-sm transition-all duration-200 hover:bg-[#0c0051] hover:text-white ${
                  notif.isRead ? 'border-l-4 border-[#0c0051]' : ''
                } relative group`}
                onClick={() => handleNotificationClick(notif._id!)}
              >
                <div className="flex items-center justify-between">
                  <div className="flex-1 min-w-0 pr-2">
                    <p className="font-semibold text-sm sm:text-base break-words whitespace-pre-wrap">{notif.message}</p>
                    <div className="flex flex-wrap items-center gap-1 sm:gap-2 mt-1">
                      <span className="text-xs sm:text-sm text-gray-500 group-hover:text-gray-300">
                        {formatTimeAgo(notif.createdAt)} ago
                      </span>
                      <span className="text-xs sm:text-sm text-gray-500 group-hover:text-gray-300">•</span>
                      <span className="text-xs sm:text-sm text-gray-500 capitalize group-hover:text-gray-300">
                        {notif.type}
                      </span>
                      {!notif.userId && (
                        <>
                          <span className="text-xs sm:text-sm text-gray-500 group-hover:text-gray-300">•</span>
                          <span className="text-xs sm:text-sm text-gray-500 group-hover:text-gray-300">
                            Global
                          </span>
=======
                className={`group p-6 rounded-xl border border-white/10 backdrop-blur-md bg-white/5 hover:bg-white/10 transition-all duration-200 ${
                  notif.isRead ? "border-l-4 border-blue-500" : ""
                }`}
              >
                <div className="flex items-center justify-between">
                  <div className="flex-1 min-w-0">
                    <p className="text-lg text-white font-semibold">{notif.message}</p>
                    <div className="flex flex-wrap items-center gap-2 text-gray-400 text-sm mt-1">
                      <span>{formatTimeAgo(notif.createdAt)} ago</span>
                      <span>•</span>
                      <span className="capitalize">{notif.type}</span>
                      {!notif.userId && (
                        <>
                          <span>•</span>
                          <span>Global</span>
>>>>>>> 854c2ae7
                        </>
                      )}
                    </div>
                  </div>

<<<<<<< HEAD
                  {/* Action Buttons */}
                  <div className={`flex items-center gap-1.5 sm:space-x-2 transition-opacity duration-200 ${
                    window.innerWidth >= 1024 
                      ? 'opacity-0 group-hover:opacity-100' 
                      : activeNotification === notif._id 
                        ? 'opacity-100' 
                        : 'opacity-0'
                  }`}>
                    <button
                      onClick={(e) => {
                        e.stopPropagation();
                        if (!notif.isRead) {
                          handleMarkAsRead(notif._id!);
                        } else {
                          handleMarkAsUnread(notif._id!);
                        }
                      }}
                      className="px-2 sm:px-3 py-1 text-xs sm:text-sm bg-white/90 text-[#0c0051] rounded-md hover:bg-white transition-colors whitespace-nowrap"
=======
                  {/* Actions  */}
                  <div className="flex gap-2 opacity-0 group-hover:opacity-100 transition-opacity">
                    <button
                      onClick={(e) => {
                        e.stopPropagation();
                        notif.isRead ? handleMarkAsUnread(notif._id!) : handleMarkAsRead(notif._id!);
                      }}
                      className="px-3 py-1 rounded-md bg-white/10 hover:bg-white/20 text-gray-200 text-xs cursor-pointer"
>>>>>>> 854c2ae7
                    >
                      {notif.isRead ? "Mark as Unread" : "Mark as Read"}
                    </button>
                    {notif.userId === session?.user?.id && (
                      <button
                        onClick={(e) => {
                          e.stopPropagation();
                          handleDelete(notif._id!);
                        }}
<<<<<<< HEAD
                        className="px-2 sm:px-3 py-1 text-xs sm:text-sm bg-gray-100/90 text-gray-700 rounded-md hover:bg-gray-100 hover:text-gray-900 transition-colors flex items-center whitespace-nowrap"
=======
                        className="px-3 py-1 rounded-md bg-blue-600 hover:bg-blue-700 text-white text-xs flex items-center cursor-pointer"
>>>>>>> 854c2ae7
                      >
                        <Trash size={12} className="mr-1" />
                        Delete
                      </button>
                    )}
                  </div>

                  {/* Unread dot */}
                  {!notif.isRead && (
<<<<<<< HEAD
                    <div className="w-2.5 h-2.5 bg-[#0c0051] rounded-full ml-2"></div>
=======
                    <div className="w-2.5 h-2.5 bg-blue-500 rounded-full ml-2"></div>
>>>>>>> 854c2ae7
                  )}
                </div>
              </div>
            ))
          )}
        </div>
      </div>
<<<<<<< HEAD
    );
  }
=======
    </div>
  );
}
>>>>>>> 854c2ae7
<|MERGE_RESOLUTION|>--- conflicted
+++ resolved
@@ -8,7 +8,6 @@
 import { Trash } from "lucide-react";
 import { useSession } from "next-auth/react";
 import { useRouter } from "next/navigation";
-import ConstellationBackground from "@/app/components/constellationBackground";
 import { Notification } from "@/entities/notifications";
 import ConstellationBackground from "@/app/components/constellationBackground";
 
@@ -20,117 +19,6 @@
   const [loading, setLoading] = useState(true);
   const [error, setError] = useState<string | null>(null);
 
-<<<<<<< HEAD
-    useEffect(() => {
-        // Add click outside listener
-        function handleClickOutside(event: MouseEvent) {
-            if (dropdownRef.current && !dropdownRef.current.contains(event.target as Node)) {
-                setShowOptions(null);
-            }
-        }
-
-        document.addEventListener("mousedown", handleClickOutside);
-        return () => {
-            document.removeEventListener("mousedown", handleClickOutside);
-        };
-    }, []);
-
-    useEffect(() => {
-        if (status === "unauthenticated") {
-            router.push("/login");
-            return;
-        }
-
-        if (status === "authenticated") {
-            fetchNotifications();
-        }
-    }, [status, session]);
-
-    const fetchNotifications = async () => {
-        try {
-            if (!session?.user?.id) {
-                setError("User session not found");
-                setLoading(false);
-                return;
-            }
-
-            const response = await fetch(`/api/notifications?userId=${session.user.id}`);
-            if (!response.ok) throw new Error("Failed to fetch notifications");
-            const data = await response.json();
-            setNotifications(data);
-            setLoading(false);
-        } catch (err) {
-            setError("Failed to load notifications");
-            console.error(err);
-            setLoading(false);
-        }
-    };
-
-    const handleMarkAllAsRead = async () => {
-        try {
-            const response = await fetch("/api/notifications/mark-all-read", {
-                method: "PUT",
-            });
-            if (!response.ok) throw new Error("Failed to mark all as read");
-            
-            setNotifications(prevNotifications =>
-                prevNotifications.map(notif => ({
-        ...notif,
-                    isRead: true
-                }))
-            );
-        } catch (err) {
-            console.error(err);
-        }
-    };
-  
-    const handleMarkAsRead = async (id: string) => {
-        console.log("did it go here")
-        try {
-            const response = await fetch(`/api/notifications/${id}`, {
-                method: "PATCH",
-                headers: { "Content-Type": "application/json" },
-                body: JSON.stringify({ isRead: true }),
-            });
-            if (!response.ok) throw new Error("Failed to mark as read");
-
-            setNotifications(prevNotifications =>
-                prevNotifications.map(notif =>
-                    notif._id === id ? { ...notif, isRead: true } : notif
-        )
-      );
-        } catch (err) {
-            console.error(err);
-        }
-    };
-  
-    const handleMarkAsUnread = async (id: string) => {
-        console.log("did it go here")
-        try {
-            const response = await fetch(`/api/notifications/${id}`, {
-                method: "PATCH",
-                headers: { "Content-Type": "application/json" },
-                body: JSON.stringify({ isRead: false }),
-            });
-            if (!response.ok) throw new Error("Failed to mark as unread");
-
-            setNotifications(prevNotifications =>
-                prevNotifications.map(notif =>
-                    notif._id === id ? { ...notif, isRead: false } : notif
-        )
-      );
-        } catch (err) {
-            console.error(err);
-        }
-    };
-  
-    const handleDelete = async (id: string) => {
-        try {
-            const response = await fetch(`/api/notifications/${id}`, {
-                method: "DELETE",
-            });
-            if (!response.ok) throw new Error("Failed to delete notification");
-=======
   useEffect(() => {
     if (status === "unauthenticated") {
       router.push("/login");
@@ -189,7 +77,6 @@
       console.error(err);
     }
   };
->>>>>>> 854c2ae7
 
   const handleMarkAsUnread = async (id: string) => {
     try {
@@ -208,15 +95,6 @@
     }
   };
 
-<<<<<<< HEAD
-    const formatTimeAgo = (date: Date) => {
-        const now = new Date();
-        const diff = now.getTime() - new Date(date).getTime();
-        
-        const minutes = Math.floor(diff / 60000);
-        const hours = Math.floor(minutes / 60);
-        const days = Math.floor(hours / 24);
-=======
   const handleDelete = async (id: string) => {
     try {
       const response = await fetch(`/api/notifications/${id}`, { method: "DELETE" });
@@ -229,7 +107,6 @@
       console.error(err);
     }
   };
->>>>>>> 854c2ae7
 
   const filtered = tab === 'all'
     ? notifications
@@ -255,29 +132,6 @@
     );
   }
 
-<<<<<<< HEAD
-    if (error) {
-        return (
-            <div className="flex items-center justify-center h-screen">
-                <div className="text-red-500">{error}</div>
-            </div>
-        );
-    }
-  
-    return (
-      <div className="relative flex-1 overflow-y-auto p-6 bg-[#153A93] text-[#0c0051] font-montserrat">
-        <ConstellationBackground />
-        <h1 className="text-2xl font-bold mb-4 text-[#ffffff]">Notifications</h1>
-  
-        {/* Tab Navigation */}
-        <div className="flex flex-col sm:flex-row items-start sm:items-center justify-between gap-4 mb-6">
-          <div className="flex flex-wrap gap-2 sm:gap-4">
-            <button
-              className={`px-4 py-2 rounded-md transition-colors duration-200 ${
-                tab === 'all' 
-                  ? 'bg-[#0c0051] text-white' 
-                  : 'bg-gray-100 text-[#0c0051] hover:bg-gray-200'
-=======
   if (error) {
     return (
       <div className="flex items-center justify-center min-h-screen">
@@ -308,51 +162,29 @@
                 tab === 'all'
                   ? 'bg-white/10 text-white'
                   : 'bg-white/5 text-gray-300 hover:bg-white/10'
->>>>>>> 854c2ae7
               }`}
               onClick={() => setTab('all')}
             >
               All
             </button>
             <button
-<<<<<<< HEAD
-              className={`px-4 py-2 rounded-md transition-colors duration-200 ${
-                tab === 'unread' 
-                  ? 'bg-[#0c0051] text-white' 
-                  : 'bg-gray-100 text-[#0c0051] hover:bg-gray-200'
-=======
               className={`px-4 py-2 rounded-md transition-colors cursor-pointer ${
                 tab === 'unread'
                   ? 'bg-white/10 text-white'
                   : 'bg-white/5 text-gray-300 hover:bg-white/10'
->>>>>>> 854c2ae7
               }`}
               onClick={() => setTab('unread')}
             >
               Unread
             </button>
           </div>
-<<<<<<< HEAD
-  
-          {/* Mark All as Read Button */}
-          <button
-            className="px-4 py-2 bg-[#0c0051] text-white rounded-md hover:bg-[#0c0051]/90 transition-colors duration-200"
-=======
           <button
             className="px-4 py-2 bg-blue-600 hover:bg-blue-700 text-white rounded-md transition-colors cursor-pointer"
->>>>>>> 854c2ae7
             onClick={handleMarkAllAsRead}
           >
             Mark all as read
           </button>
         </div>
-<<<<<<< HEAD
-  
-        {/* Notifications List */}
-        <div className="w-full max-w-[1200px] h-[calc(100vh-200px)] overflow-y-auto mx-auto">
-          {filtered.length === 0 ? (
-            <p className="text-gray-500">No notifications available.</p>
-=======
 
         {/* Notifications list */}
         <div className="space-y-4">
@@ -360,35 +192,10 @@
             <div className="text-center text-gray-400 py-12 text-lg">
               No notifications found.
             </div>
->>>>>>> 854c2ae7
           ) : (
             filtered.map(notif => (
               <div
                 key={notif._id}
-<<<<<<< HEAD
-                className={`p-4 mb-4 bg-[#f0f0f0] rounded-lg shadow-sm transition-all duration-200 hover:bg-[#0c0051] hover:text-white ${
-                  notif.isRead ? 'border-l-4 border-[#0c0051]' : ''
-                } relative group`}
-                onClick={() => handleNotificationClick(notif._id!)}
-              >
-                <div className="flex items-center justify-between">
-                  <div className="flex-1 min-w-0 pr-2">
-                    <p className="font-semibold text-sm sm:text-base break-words whitespace-pre-wrap">{notif.message}</p>
-                    <div className="flex flex-wrap items-center gap-1 sm:gap-2 mt-1">
-                      <span className="text-xs sm:text-sm text-gray-500 group-hover:text-gray-300">
-                        {formatTimeAgo(notif.createdAt)} ago
-                      </span>
-                      <span className="text-xs sm:text-sm text-gray-500 group-hover:text-gray-300">•</span>
-                      <span className="text-xs sm:text-sm text-gray-500 capitalize group-hover:text-gray-300">
-                        {notif.type}
-                      </span>
-                      {!notif.userId && (
-                        <>
-                          <span className="text-xs sm:text-sm text-gray-500 group-hover:text-gray-300">•</span>
-                          <span className="text-xs sm:text-sm text-gray-500 group-hover:text-gray-300">
-                            Global
-                          </span>
-=======
                 className={`group p-6 rounded-xl border border-white/10 backdrop-blur-md bg-white/5 hover:bg-white/10 transition-all duration-200 ${
                   notif.isRead ? "border-l-4 border-blue-500" : ""
                 }`}
@@ -404,32 +211,11 @@
                         <>
                           <span>•</span>
                           <span>Global</span>
->>>>>>> 854c2ae7
                         </>
                       )}
                     </div>
                   </div>
 
-<<<<<<< HEAD
-                  {/* Action Buttons */}
-                  <div className={`flex items-center gap-1.5 sm:space-x-2 transition-opacity duration-200 ${
-                    window.innerWidth >= 1024 
-                      ? 'opacity-0 group-hover:opacity-100' 
-                      : activeNotification === notif._id 
-                        ? 'opacity-100' 
-                        : 'opacity-0'
-                  }`}>
-                    <button
-                      onClick={(e) => {
-                        e.stopPropagation();
-                        if (!notif.isRead) {
-                          handleMarkAsRead(notif._id!);
-                        } else {
-                          handleMarkAsUnread(notif._id!);
-                        }
-                      }}
-                      className="px-2 sm:px-3 py-1 text-xs sm:text-sm bg-white/90 text-[#0c0051] rounded-md hover:bg-white transition-colors whitespace-nowrap"
-=======
                   {/* Actions  */}
                   <div className="flex gap-2 opacity-0 group-hover:opacity-100 transition-opacity">
                     <button
@@ -438,7 +224,6 @@
                         notif.isRead ? handleMarkAsUnread(notif._id!) : handleMarkAsRead(notif._id!);
                       }}
                       className="px-3 py-1 rounded-md bg-white/10 hover:bg-white/20 text-gray-200 text-xs cursor-pointer"
->>>>>>> 854c2ae7
                     >
                       {notif.isRead ? "Mark as Unread" : "Mark as Read"}
                     </button>
@@ -448,11 +233,7 @@
                           e.stopPropagation();
                           handleDelete(notif._id!);
                         }}
-<<<<<<< HEAD
-                        className="px-2 sm:px-3 py-1 text-xs sm:text-sm bg-gray-100/90 text-gray-700 rounded-md hover:bg-gray-100 hover:text-gray-900 transition-colors flex items-center whitespace-nowrap"
-=======
                         className="px-3 py-1 rounded-md bg-blue-600 hover:bg-blue-700 text-white text-xs flex items-center cursor-pointer"
->>>>>>> 854c2ae7
                       >
                         <Trash size={12} className="mr-1" />
                         Delete
@@ -462,11 +243,7 @@
 
                   {/* Unread dot */}
                   {!notif.isRead && (
-<<<<<<< HEAD
-                    <div className="w-2.5 h-2.5 bg-[#0c0051] rounded-full ml-2"></div>
-=======
                     <div className="w-2.5 h-2.5 bg-blue-500 rounded-full ml-2"></div>
->>>>>>> 854c2ae7
                   )}
                 </div>
               </div>
@@ -474,11 +251,6 @@
           )}
         </div>
       </div>
-<<<<<<< HEAD
-    );
-  }
-=======
     </div>
   );
-}
->>>>>>> 854c2ae7
+}