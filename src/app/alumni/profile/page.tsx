"use client";

import { motion, AnimatePresence } from "framer-motion";
import React, { useState, useEffect, useRef, useMemo } from "react";
import { useSession } from "next-auth/react";
import {
  Edit2,
  Camera,
  User as UserIcon,
  Mail,
  GraduationCap,
  Building2,
  Phone,
  Globe,
  MapPin,
  Briefcase,
  Maximize2,
  User,
  BookOpen,
  BriefcaseBusiness,
  FileText,
  Linkedin,
  CheckCircle2
} from "lucide-react";
import EditProfileModal from "@/app/components/EditProfileModal";
import debounce from 'lodash/debounce';
import { COUNTRIES, validatePhoneNumber } from '@/lib/countries';

// Add validation functions at the top level
const CURRENT_YEAR = new Date().getFullYear();
const FOUNDING_YEAR = 1950; // Changed from 1909 to 1950

const validateGraduationYear = (year: number) => {
  return year >= FOUNDING_YEAR && year <= CURRENT_YEAR;
};

const validateUrl = (url: string) => {
  try {
    new URL(url);
    return true;
  } catch {
    return false;
  }
};

// Add these interfaces before the component
interface ValidationErrors {
  graduationYear?: string;
  phoneNumber?: string;
  currentLocation?: string;
  department?: string;
  bio?: string;
  linkedIn?: string;
  website?: string;
}

interface ProfileData {
  name: string;
  email: string;
  graduationYear?: number;
  department?: string;
  bio?: string;
  imageUrl?: string; // Changed from profilePicture to imageUrl
  phoneNumber?: string;
  currentLocation?: string;
  currentCompany?: string;
  currentPosition?: string;
  linkedIn?: string;
  website?: string;
}

interface Session {
  user: {
    name: string;
    email: string;
    image?: string;
  };
}

const LINKEDIN_REGEX = /^https?:\/\/(www\.)?linkedin\.com\/[a-zA-Z0-9\-_/]+$/i;

// Add styles for constellation animation
const constellationStyles = `
  @keyframes twinkle {
    0% { opacity: 0; }
    50% { opacity: 1; }
    100% { opacity: 0; }
  }
`;

export default function AlumniProfile() {
  const { data: session } = useSession() as { data: Session | null };
  const [isEditModalOpen, setIsEditModalOpen] = useState(false);
  const [showPasswordFields, setShowPasswordFields] = useState(false);
  const [isFirstNameEditable, setIsFirstNameEditable] = useState(false);
  const [isLastNameEditable, setIsLastNameEditable] = useState(false);
  const [isMiddleInitialEditable, setIsMiddleInitialEditable] = useState(false);
  const [selectedOption, setSelectedOption] = useState('personal');
  const [isEditMode, setIsEditMode] = useState(false);
  const [showSuccessAlert, setShowSuccessAlert] = useState(false);
  const [profileData, setProfileData] = useState<ProfileData>({
    name: session?.user?.name || "",
    email: session?.user?.email || "",
    graduationYear: undefined,
    department: "",
    bio: "",
    imageUrl: session?.user?.image || "", // Changed from profilePicture to imageUrl
    phoneNumber: "",
    currentLocation: "",
    currentCompany: "",
    currentPosition: "",
    linkedIn: "",
    website: ""
  });
  const [phoneFormat, setPhoneFormat] = useState('PH');
  const [validationErrors, setValidationErrors] = useState<ValidationErrors>({});
  const [backupData, setBackupData] = useState<ProfileData | null>(null);

  const fileInputRef = useRef<HTMLInputElement>(null);

  // Add constellation elements
  const constellationElements = useMemo(() => {
    const stars = Array.from({ length: 50 }).map((_, i) => ({
      id: i,
      width: Math.random() * 2 + 1,
      height: Math.random() * 2 + 1,
      left: Math.random() * 100,
      top: Math.random() * 100,
      duration: Math.random() * 5 + 3,
      delay: Math.random() * 5
    }));

    const lines = Array.from({ length: 20 }).map((_, i) => ({
      id: i,
      width: Math.random() * 150 + 50,
      left: Math.random() * 100,
      top: Math.random() * 100,
      rotation: Math.random() * 360,
      opacity: Math.random() * 0.5
    }));

    return { stars, lines };
  }, []);

  const handleImageUpload = async (e: React.ChangeEvent<HTMLInputElement>) => {
    if (!e.target.files || !e.target.files[0]) return;

    const file = e.target.files[0];

    // Check file size
    if (file.size > 3 * 1024 * 1024) {
      return;
    }

    // Check file type
    if (!file.type.startsWith('image/')) {
      return;
    }

    try {
      // First upload to Cloudinary
      const formData = new FormData();
      formData.append('file', file);

      const uploadResponse = await fetch('/api/cloudinary/upload_profile_image', {
        method: 'POST',
        body: formData,
      });

      if (!uploadResponse.ok) {
        throw new Error('Failed to upload image');
      }

      const { url, public_id } = await uploadResponse.json();

      // Then update the user profile with the new image URL
      const updateResponse = await fetch('/api/users/profile', {
        method: 'PUT',
        headers: { 'Content-Type': 'application/json' },
        body: JSON.stringify({
          ...profileData,
          imageUrl: url, // Changed from profilePicture to imageUrl
          cloudinaryPublicId: public_id // Store this if you need to manage/delete images later
        }),
      });

      if (!updateResponse.ok) {
        throw new Error('Failed to update profile');
      }

      // Update local state
      setProfileData(prev => ({
        ...prev,
        imageUrl: url // Changed from profilePicture to imageUrl
      }));
    } catch (error) {
      console.error('Error:', error);
    }
  };

  useEffect(() => {
    const fetchProfileData = async () => {
      try {
        const response = await fetch("/api/users/profile");
        if (!response.ok) throw new Error("Failed to fetch profile data");
        const data = await response.json();
        setProfileData(prev => ({
          ...prev,
          ...data,
        }));
      } catch (error) {
        console.error("Error fetching profile:", error);
      }
    };

    if (session?.user) {
      fetchProfileData();
    }
  }, [session]);

  // Add validation handler
  const handleValidation = debounce((field: string, value: any) => {
    const errors = { ...validationErrors };

    switch (field) {
      case 'graduationYear':
        if (value && !validateGraduationYear(value)) {
          errors.graduationYear = `Year must be between ${FOUNDING_YEAR} and ${CURRENT_YEAR}`;
        } else {
          delete errors.graduationYear;
        }
        break;

      case 'phoneNumber':
        if (value && !validatePhoneNumber(value, phoneFormat)) {
          errors.phoneNumber = 'Invalid phone number format';
        } else {
          delete errors.phoneNumber;
        }
        break;

      case 'currentLocation':
        if (value?.length > 100) {
          errors.currentLocation = 'Location must be less than 100 characters';
        } else {
          delete errors.currentLocation;
        }
        break;

      case 'department':
        if (value?.length > 100) {
          errors.department = 'Department must be less than 100 characters';
        } else {
          delete errors.department;
        }
        break;

      case 'bio':
        if (value?.length > 500) {
          errors.bio = 'Bio must be less than 500 characters';
        } else {
          delete errors.bio;
        }
        break;

      case 'linkedIn':
        if (value && (!LINKEDIN_REGEX.test(value) || value.length > 100)) {
          errors.linkedIn = 'Must be a valid LinkedIn URL (e.g. https://linkedin.com/in/username) and less than 100 characters';
        } else {
          delete errors.linkedIn;
        }
        break;

      case 'website':
        if (value) {
          try {
            new URL(value);
            if (value.length > 100) {
              errors.website = 'Website must be less than 100 characters';
            } else {
              delete errors.website;
            }
          } catch {
            errors.website = 'Must be a valid URL (e.g. https://example.com)';
          }
        } else {
          delete errors.website;
        }
        break;
    }

    setValidationErrors(errors);
  }, 300);

  // Modify handleSaveProfile to show success alert
  const handleSaveProfile = async () => {
    // Check if there are any validation errors
    console.log(profileData)

    if (Object.keys(validationErrors).length > 0) {
      return;
    }
    try {
      const response = await fetch("/api/users/profile", {
        method: "PUT",
        headers: { "Content-Type": "application/json" },
        body: JSON.stringify(profileData),
      });

      if (!response.ok) throw new Error("Failed to update profile");

      setBackupData(null); // Clear backup after successful save
      setIsEditMode(false);
      setShowSuccessAlert(true);
      
      // Hide alert after 3 seconds
      setTimeout(() => {
        setShowSuccessAlert(false);
      }, 3000);
    } catch (error) {
      console.error("Error updating profile:", error);
    }
  };

  // Add this right before the return statement
  const canEdit = !isEditMode ? "readOnly" : "";

  // Modify the edit mode handling
  const handleEditMode = (isEditing: boolean) => {
    if (isEditing) {
      // Store current data as backup before entering edit mode
      setBackupData(profileData);
    } else {
      // Restore from backup when canceling
      if (backupData) {
        setProfileData(backupData);
        setValidationErrors({});
      }
      setBackupData(null);
    }
    setIsEditMode(isEditing);
  };

  return (
<<<<<<< HEAD
    <div className="min-h-screen relative">
      {/* Background Elements */}
      <div className="fixed inset-0 bg-[#0f172a]" />
      <div className="fixed inset-0 bg-[url('/grid-pattern.svg')] opacity-5" />
      <div className="fixed inset-0 bg-[url('/noise-pattern.png')] opacity-5" />
      <div className="fixed inset-0 bg-gradient-to-br from-[#1a1f4d]/80 via-[#1a237e]/60 to-[#0d47a1]/40" />
      
      {/* Content */}
      <div className="relative z-10">
        <motion.div
          initial={{ opacity: 0, y: 20 }}
          animate={{ opacity: 1, y: 0 }}
          transition={{ duration: 0.5 }}
        >
          {/* Mobile View */}
          <div className="lg:hidden">
            <div className="p-4">
              {/* Profile Picture and Basic Info */}
              <div className="flex flex-col items-center mb-6">
                <div className="relative mb-3">
                  <input
                    type="file"
                    ref={fileInputRef}
                    className="hidden"
                    accept="image/png,image/jpeg,image/jpg"
                    onChange={handleImageUpload}
                    onClick={(e) => (e.currentTarget.value = '')}
=======
    <>
      {/* Success Alert - Moved outside main container */}
      <AnimatePresence>
        {showSuccessAlert && (
          <div className="fixed top-6 left-0 right-0 flex justify-center" style={{ zIndex: 99999 }}>
            <motion.div
              initial={{ opacity: 0, y: -20 }}
              animate={{ opacity: 1, y: 0 }}
              exit={{ opacity: 0, y: -10 }}
              transition={{ duration: 0.3 }}
              className="bg-white text-gray-900 px-6 py-4 rounded-lg shadow-lg border border-gray-100 flex items-center gap-3"
            >
              <CheckCircle2 className="h-5 w-5 text-emerald-500" />
              <span className="font-medium">Profile saved successfully</span>
            </motion.div>
          </div>
        )}
      </AnimatePresence>
      
      <div className="fixed inset-0 overflow-hidden bg-[#0f172a]">
        <style jsx global>{constellationStyles}</style>
        {/* Background Elements */}
        <div className="absolute inset-0">
          <div className="absolute inset-0 bg-[url('/grid-pattern.svg')] opacity-5" />
          <div className="absolute inset-0 bg-[url('/noise-pattern.png')] opacity-5" />
          {/* Gradient only in the top portion */}
          <div className="absolute inset-x-0 top-0 h-[40vh] bg-gradient-to-br from-transparent from-0% via-transparent via-5% via-[#1a1f4d]/10 via-15% via-[#1a1f4d]/20 via-25% via-[#1a237e]/25 via-35% via-[#1a237e]/30 via-45% via-[#0d47a1]/35 via-55% via-[#0d47a1]/40 via-65% via-[#0d47a1]/45 via-70% via-[#0f172a]/45 via-75% via-[#0f172a]/50 via-80% via-[#0f172a]/55 via-85% via-[#0f172a]/60 via-90% via-[#0f172a]/70 via-95% to-[#0f172a]/80 to-100%" />
        </div>
        
        {/* Cover Photo Section with constellation and gradients */}
        <div className="h-[40vh] relative overflow-hidden">
          {/* Constellation Animation */}
          <div className="absolute inset-0">
            <div className="absolute inset-0 bg-[url('/grid-pattern.svg')] opacity-5" />
            <div className="absolute inset-0 bg-[url('/noise-pattern.png')] opacity-5" />
            <div className="absolute inset-0">
              <div className="absolute inset-0 bg-gradient-to-br from-[#1a1f4d]/80 via-[#1a237e]/60 to-[#0d47a1]/40" />
              <div className="h-full w-full" style={{ background: 'radial-gradient(circle at center, rgba(255,255,255,0.1) 0%, transparent 60%)' }} />
            </div>
            <div className="constellation absolute inset-0">
              <div className="stars absolute inset-0">
                {constellationElements.stars.map((star) => (
                  <div
                    key={star.id}
                    className="star absolute rounded-full bg-white"
                    style={{
                      width: star.width + 'px',
                      height: star.height + 'px',
                      left: star.left + '%',
                      top: star.top + '%',
                      animation: `twinkle ${star.duration}s infinite ${star.delay}s`
                    }}
>>>>>>> aaadec79
                  />
                ))}
              </div>
              <div className="lines absolute inset-0">
                {constellationElements.lines.map((line) => (
                  <div
                    key={line.id}
                    className="line absolute bg-white/10"
                    style={{
                      width: line.width + 'px',
                      height: '1px',
                      left: line.left + '%',
                      top: line.top + '%',
                      transform: `rotate(${line.rotation}deg)`,
                      opacity: line.opacity
                    }}
                  />
                ))}
              </div>
            </div>
          </div>
          {/* Gradient fade ending above nav */}
          <div className="absolute inset-0 bg-gradient-to-b from-transparent via-[#1a237e]/10 via-[#1a237e]/20 via-[#0d47a1]/30 via-[#0f172a]/40 via-[#0f172a]/60 via-[#0f172a]/80 to-[#0f172a]" />
        </div>

        {/* Main Content Container */}
        <div className="relative w-full h-[60vh] flex">
          {/* Left Column - Profile Info */}
          <div className="w-[43.33%] p-6 relative">
            {/* Profile Picture */}
            <div className="relative -mt-[176px]">
              <div className="h-56 w-56 rounded-full border-4 border-white/20 shadow-lg overflow-hidden bg-white/10 mx-auto relative group">
                {profileData.imageUrl ? (
                  <img
                    src={profileData.imageUrl}
                    alt={profileData.name}
                    className="w-full h-full object-cover"
                  />
                ) : (
                  <div className="w-full h-full flex items-center justify-center">
                    <UserIcon className="h-24 w-24 text-white/60" />
                  </div>
                )}
                {isEditMode && (
                  <div 
                    className="absolute inset-0 bg-black/50 flex items-center justify-center opacity-0 group-hover:opacity-100 transition-opacity cursor-pointer"
                    onClick={() => fileInputRef.current?.click()}
                  >
                    <Camera className="h-8 w-8 text-white" />
                  </div>
                )}
                <input
                  type="file"
                  ref={fileInputRef}
                  className="hidden"
                  accept="image/*"
                  onChange={handleImageUpload}
                />
              </div>
            </div>

            {/* Profile Info */}
            <div className="mt-6 text-center">
              <h1 className="text-4xl font-bold text-white mb-4">{profileData.name}</h1>
              <p className="text-lg text-white/80">
                {profileData.currentPosition} {profileData.currentCompany && `at ${profileData.currentCompany}`}
              </p>
              <p className="text-base text-white/60 mb-8">{profileData.email}</p>
              
              <div className="flex flex-col items-center gap-3">
                {profileData.currentLocation && (
                  <div className="flex items-center gap-2 text-white/70">
                    <MapPin className="h-4 w-4" />
                    <span>{profileData.currentLocation}</span>
                  </div>
                )}
                {profileData.graduationYear && (
                  <div className="flex items-center gap-2 text-white/70">
                    <GraduationCap className="h-4 w-4" />
                    <span>Class of {profileData.graduationYear}</span>
                  </div>
                )}
                {profileData.department && (
                  <div className="flex items-center gap-2 text-white/70">
                    <Building2 className="h-4 w-4" />
                    <span>{profileData.department}</span>
                  </div>
                )}
                {profileData.phoneNumber && (
                  <div className="flex items-center gap-2 text-white/70">
                    <Phone className="h-4 w-4" />
                    <span>{profileData.phoneNumber}</span>
                  </div>
                )}
                {profileData.website && (
                  <div className="flex items-center gap-2 text-white/70">
                    <Globe className="h-4 w-4" />
                    <a href={profileData.website} target="_blank" rel="noopener noreferrer" className="hover:text-white transition-colors">
                      {new URL(profileData.website).hostname}
                    </a>
                  </div>
                )}
                {profileData.linkedIn && (
                  <div className="flex items-center gap-2 text-white/70">
                    <Linkedin className="h-4 w-4" />
                    <a href={profileData.linkedIn} target="_blank" rel="noopener noreferrer" className="hover:text-white transition-colors">
                      LinkedIn Profile
                    </a>
                  </div>
                )}
              </div>

              {/* Edit Profile Button */}
              <div className="mt-8">
                <button
                  onClick={() => isEditMode ? handleSaveProfile() : setIsEditMode(true)}
                  className={`px-6 py-2.5 rounded-full transition-all duration-300 flex items-center gap-3 mx-auto cursor-pointer font-medium text-sm ${
                    isEditMode 
                    ? 'bg-gradient-to-r from-green-500 to-emerald-600 hover:from-green-600 hover:to-emerald-700 text-white shadow-lg hover:shadow-emerald-500/30' 
                    : 'bg-gradient-to-r from-blue-500 to-indigo-600 hover:from-blue-600 hover:to-indigo-700 text-white shadow-lg hover:shadow-indigo-500/30'
                  }`}
                >
                  {isEditMode ? (
                    <>
                      <svg className="w-4 h-4" fill="none" stroke="currentColor" viewBox="0 0 24 24">
                        <path strokeLinecap="round" strokeLinejoin="round" strokeWidth="2" d="M5 13l4 4L19 7" />
                      </svg>
                      <span>Save Profile</span>
                    </>
                  ) : (
                    <>
                      <Edit2 className="h-4 w-4" />
                      <span>Edit Profile</span>
                    </>
                  )}
                </button>
              </div>
            </div>
          </div>

          {/* Right Column - Additional Content */}
          <div className="flex-1 p-6 overflow-y-auto">
            {/* Navigation Pills */}
            <div className="flex space-x-8 mb-12">
              {['personal', 'educational', 'professional', 'biographical', 'security'].map((option) => (
                <button 
                  key={option}
                  onClick={() => setSelectedOption(option)}
                  className={`text-sm font-medium hover:text-white transition-colors relative group cursor-pointer ${
                    selectedOption === option ? 'text-white' : 'text-gray-400'
                  }`}
                >
                  <span className="uppercase">{option}</span>
                  <span className={`absolute -bottom-1 left-0 h-0.5 bg-white transition-all duration-300 ${
                    selectedOption === option ? 'w-full' : 'w-0 group-hover:w-full'
                  }`}></span>
                </button>
              ))}
            </div>

            {/* Content Sections */}
            <div className="pr-8">
              <AnimatePresence mode="wait">
                {selectedOption === 'personal' && (
                  <motion.div
                    key="personal"
                    initial={{ opacity: 0, x: 20 }}
                    animate={{ opacity: 1, x: 0 }}
                    exit={{ opacity: 0, x: -20 }}
                    transition={{ duration: 0.3, ease: "easeInOut" }}
                    className="space-y-4"
                  >
                    <div className="space-y-4">
                      <div className="flex items-center gap-4 text-white/80">
                        <Mail className="h-5 w-5 flex-shrink-0" />
                        <span>{profileData.email}</span>
                      </div>
                      <div className="flex items-start gap-4 text-white/80">
                        <User className={`h-5 w-5 flex-shrink-0 ${isEditMode ? 'mt-[33px]' : 'mt-[10px]'}`} />
                        {isEditMode ? (
                          <div className="flex-1">
                            <label className="block text-sm font-medium text-white/90 mb-1">Full Name</label>
                            <input
                              type="text"
                              value={profileData.name || ''}
                              onChange={(e) => {
                                const value = e.target.value;
                                // Allow only letters, spaces, dots, and hyphens
                                if (value === '' || /^[a-zA-Z\s.-]+$/.test(value)) {
                                  setProfileData(prev => ({ ...prev, name: value }));
                                }
                              }}
                              className="bg-white/10 text-white rounded-lg p-2 w-full max-w-md"
                              placeholder="Enter full name"
                            />
                            <p className="text-xs text-white/60 mt-1">Only letters, spaces, dots, and hyphens are allowed</p>
                          </div>
                        ) : (
                          <span className="pt-2">{profileData.name || 'No name added'}</span>
                        )}
                      </div>
                      <div className="flex items-start gap-4 text-white/80">
                        <Phone className={`h-5 w-5 flex-shrink-0 ${isEditMode ? 'mt-[33px]' : 'mt-[10px]'}`} />
                        {isEditMode ? (
                          <div className="flex-1">
                            <label className="block text-sm font-medium text-white/90 mb-1">Contact Number</label>
                            <input
                              type="number"
                              value={profileData.phoneNumber || ''}
                              onChange={(e) => {
                                const value = e.target.value;
                                if (value === '' || /^\d+$/.test(value)) {
                                  setProfileData(prev => ({ ...prev, phoneNumber: value }));
                                }
                              }}
                              className="bg-white/10 text-white rounded-lg p-2 w-full max-w-md [appearance:textfield] [&::-webkit-outer-spin-button]:appearance-none [&::-webkit-inner-spin-button]:appearance-none"
                              placeholder="Enter contact number"
                            />
                          </div>
                        ) : (
                          <span className="pt-2">{profileData.phoneNumber || 'No contact number added'}</span>
                        )}
                      </div>
                      <div className="flex items-start gap-4 text-white/80">
                        <MapPin className={`h-5 w-5 flex-shrink-0 ${isEditMode ? 'mt-[33px]' : 'mt-[10px]'}`} />
                        {isEditMode ? (
                          <div className="flex-1">
                            <label className="block text-sm font-medium text-white/90 mb-1">Current Location</label>
                            <input
                              type="text"
                              value={profileData.currentLocation || ''}
                              onChange={(e) => setProfileData(prev => ({ ...prev, currentLocation: e.target.value }))}
                              className="bg-white/10 text-white rounded-lg p-2 w-full max-w-md"
                              placeholder="Enter current location"
                            />
                          </div>
                        ) : (
                          <span className="pt-2">{profileData.currentLocation || 'No location added'}</span>
                        )}
                      </div>
                    </div>
                  </motion.div>
                )}

                {selectedOption === 'educational' && (
                  <motion.div
                    key="educational"
                    initial={{ opacity: 0, x: 20 }}
                    animate={{ opacity: 1, x: 0 }}
                    exit={{ opacity: 0, x: -20 }}
                    transition={{ duration: 0.3, ease: "easeInOut" }}
                    className="space-y-4"
                  >
                    <div className="space-y-4">
                      <div className="flex items-start gap-4 text-white/80">
                        <GraduationCap className={`h-5 w-5 flex-shrink-0 ${isEditMode ? 'mt-[33px]' : 'mt-[10px]'}`} />
                        {isEditMode ? (
                          <div className="flex-1">
                            <label className="block text-sm font-medium text-white/90 mb-1">Graduation Year</label>
                            <input
                              type="number"
                              min={FOUNDING_YEAR}
                              max={CURRENT_YEAR}
                              value={profileData.graduationYear || ''}
                              onChange={(e) => {
                                const value = parseInt(e.target.value);
                                if (!value || (value >= FOUNDING_YEAR && value <= CURRENT_YEAR)) {
                                  setProfileData(prev => ({ ...prev, graduationYear: value || undefined }));
                                  handleValidation('graduationYear', value);
                                }
                              }}
                              className="bg-white/10 text-white rounded-lg p-2 w-full max-w-md"
                              placeholder={`Enter graduation year (${FOUNDING_YEAR}-${CURRENT_YEAR})`}
                            />
                          </div>
                        ) : (
                          <span className="pt-2">Class of {profileData.graduationYear || 'Not specified'}</span>
                        )}
                      </div>
                      <div className="flex items-start gap-4 text-white/80">
                        <Building2 className={`h-5 w-5 flex-shrink-0 ${isEditMode ? 'mt-[33px]' : 'mt-[10px]'}`} />
                        {isEditMode ? (
                          <div className="flex-1">
                            <label className="block text-sm font-medium text-white/90 mb-1">Department</label>
                            <input
                              type="text"
                              value={profileData.department || ''}
                              onChange={(e) => setProfileData(prev => ({ ...prev, department: e.target.value }))}
                              className="bg-white/10 text-white rounded-lg p-2 w-full max-w-md"
                              placeholder="Enter department"
                            />
                          </div>
                        ) : (
                          <span className="pt-2">{profileData.department || 'No department added'}</span>
                        )}
                      </div>
                    </div>
                  </motion.div>
                )}

                {selectedOption === 'professional' && (
                  <motion.div
                    key="professional"
                    initial={{ opacity: 0, x: 20 }}
                    animate={{ opacity: 1, x: 0 }}
                    exit={{ opacity: 0, x: -20 }}
                    transition={{ duration: 0.3, ease: "easeInOut" }}
                    className="space-y-4"
                  >
                    <div className="space-y-4">
                      <div className="flex items-start gap-4 text-white/80">
                        <Briefcase className={`h-5 w-5 flex-shrink-0 ${isEditMode ? 'mt-[33px]' : 'mt-[10px]'}`} />
                        {isEditMode ? (
                          <div className="flex-1">
                            <label className="block text-sm font-medium text-white/90 mb-1">Current Position</label>
                            <input
                              type="text"
                              value={profileData.currentPosition || ''}
                              onChange={(e) => setProfileData(prev => ({ ...prev, currentPosition: e.target.value }))}
                              className="bg-white/10 text-white rounded-lg p-2 w-full max-w-md"
                              placeholder="Enter current position"
                            />
                          </div>
                        ) : (
                          <span className="pt-2">{profileData.currentPosition || 'No position added'}</span>
                        )}
                      </div>
                      <div className="flex items-start gap-4 text-white/80">
                        <Building2 className={`h-5 w-5 flex-shrink-0 ${isEditMode ? 'mt-[33px]' : 'mt-[10px]'}`} />
                        {isEditMode ? (
                          <div className="flex-1">
                            <label className="block text-sm font-medium text-white/90 mb-1">Current Company</label>
                            <input
                              type="text"
                              value={profileData.currentCompany || ''}
                              onChange={(e) => setProfileData(prev => ({ ...prev, currentCompany: e.target.value }))}
                              className="bg-white/10 text-white rounded-lg p-2 w-full max-w-md"
                              placeholder="Enter current company"
                            />
                          </div>
                        ) : (
                          <span className="pt-2">{profileData.currentCompany || 'No company added'}</span>
                        )}
                      </div>
                      <div className="flex items-start gap-4 text-white/80">
                        <Linkedin className={`h-5 w-5 flex-shrink-0 ${isEditMode ? 'mt-[33px]' : 'mt-[10px]'}`} />
                        {isEditMode ? (
                          <div className="flex-1">
                            <label className="block text-sm font-medium text-white/90 mb-1">LinkedIn Profile</label>
                            <input
                              type="url"
                              value={profileData.linkedIn || ''}
                              onChange={(e) => setProfileData(prev => ({ ...prev, linkedIn: e.target.value }))}
                              className="bg-white/10 text-white rounded-lg p-2 w-full max-w-md"
                              placeholder="Enter LinkedIn profile URL"
                            />
                          </div>
                        ) : (
                          <span className="pt-2">
                            <a 
                              href={profileData.linkedIn}
                              target="_blank"
                              rel="noopener noreferrer"
                              className="hover:text-white transition-colors"
                            >
                              LinkedIn Profile
                            </a>
                          </span>
                        )}
                      </div>
                      <div className="flex items-start gap-4 text-white/80">
                        <Globe className={`h-5 w-5 flex-shrink-0 ${isEditMode ? 'mt-[33px]' : 'mt-[10px]'}`} />
                        {isEditMode ? (
                          <div className="flex-1">
                            <label className="block text-sm font-medium text-white/90 mb-1">Website</label>
                            <input
                              type="url"
                              value={profileData.website || ''}
                              onChange={(e) => setProfileData(prev => ({ ...prev, website: e.target.value }))}
                              className="bg-white/10 text-white rounded-lg p-2 w-full max-w-md"
                              placeholder="Enter website URL"
                            />
                          </div>
                        ) : (
                          <span className="pt-2">
                            <a 
                              href={profileData.website}
                              target="_blank"
                              rel="noopener noreferrer"
                              className="hover:text-white transition-colors"
                            >
                              {profileData.website ? new URL(profileData.website).hostname : 'No website added'}
                            </a>
                          </span>
                        )}
                      </div>
                    </div>
                  </motion.div>
                )}

                {selectedOption === 'biographical' && (
                  <motion.div
                    key="biographical"
                    initial={{ opacity: 0, x: 20 }}
                    animate={{ opacity: 1, x: 0 }}
                    exit={{ opacity: 0, x: -20 }}
                    transition={{ duration: 0.3, ease: "easeInOut" }}
                    className="space-y-4 pr-8"
                  >
                    <div className="space-y-4">
                      <div className="space-y-4">
                        <div className="flex items-start gap-4 text-white/80">
                          <Mail className="h-5 w-5 flex-shrink-0" />
                          <span>{profileData.email}</span>
                        </div>
                        <div className="flex items-start gap-4 text-white/80">
                          <User className={`h-5 w-5 flex-shrink-0 ${isEditMode ? 'mt-[33px]' : 'mt-[10px]'}`} />
                          {isEditMode ? (
                            <div className="flex-1">
                              <label className="block text-sm font-medium text-white/90 mb-1">Bio</label>
                              <textarea
                                value={profileData.bio || ''}
                                onChange={(e) => setProfileData(prev => ({ ...prev, bio: e.target.value }))}
                                className="w-full h-32 bg-white/10 text-white rounded-lg p-3 resize-none"
                                placeholder="Write something about yourself..."
                              />
                            </div>
                          ) : (
                            <p className="text-white/80 whitespace-pre-wrap">
                              {profileData.bio || 'No bio available'}
                            </p>
                          )}
                        </div>
                      </div>
                    </div>
                  </motion.div>
                )}

<<<<<<< HEAD
          {/* Desktop View */}
          <div className="hidden lg:block">
            <div className="max-w-7xl mx-auto px-4 sm:px-6 lg:px-8">
              <div className="grid grid-cols-1 lg:grid-cols-12 gap-6">
                {/* Left Card - Main Profile */}
                <div className="lg:col-span-5 bg-white/10 backdrop-blur-sm rounded-xl shadow-lg overflow-hidden">
                  <div className="p-6 flex flex-col">
                    <div className="flex-grow">
                      {/* Profile Picture Square */}
                      <div className="flex flex-col items-center mb-6">
                        <div className="relative mb-3">
=======
                {selectedOption === 'security' && (
                  <motion.div
                    key="security"
                    initial={{ opacity: 0, x: 20 }}
                    animate={{ opacity: 1, x: 0 }}
                    exit={{ opacity: 0, x: -20 }}
                    transition={{ duration: 0.3, ease: "easeInOut" }}
                    className="space-y-6 max-w-md"
                  >
                    <div className="space-y-4">
                      <h3 className="text-lg font-medium text-white">Change Password</h3>
                      <div className="space-y-4">
                        <div>
                          <label className="block text-sm font-medium text-white/90 mb-1">Current Password</label>
>>>>>>> aaadec79
                          <input
                            type="password"
                            className="bg-white/10 text-white rounded-lg p-2 w-full"
                            placeholder="Enter current password"
                          />
                        </div>
                        <div>
                          <label className="block text-sm font-medium text-white/90 mb-1">New Password</label>
                          <input
                            type="password"
                            className="bg-white/10 text-white rounded-lg p-2 w-full"
                            placeholder="Enter new password"
                          />
                        </div>
                        <div>
                          <label className="block text-sm font-medium text-white/90 mb-1">Confirm New Password</label>
                          <input
                            type="password"
                            className="bg-white/10 text-white rounded-lg p-2 w-full"
                            placeholder="Confirm new password"
                          />
                        </div>
                        <button 
                          className="mt-4 px-6 py-2.5 rounded-full bg-gradient-to-r from-blue-500 to-indigo-600 hover:from-blue-600 hover:to-indigo-700 text-white shadow-lg hover:shadow-indigo-500/30 transition-all duration-300 flex items-center gap-2 text-sm font-medium cursor-pointer"
                        >
                          Update Password
                        </button>
                      </div>
<<<<<<< HEAD

                      {/* Divider */}
                      <div className="w-full h-px bg-white/20 mb-4"></div>
                    </div>
                  </div>
                </div>
                {/* Right Column - Single Card */}
                <div className="lg:col-span-7">
                  <div className="bg-white/10 backdrop-blur-sm rounded-xl shadow-lg p-6">
                    {/* Edit/Save Buttons - moved above tab content */}
                    <div className="flex justify-end mb-6">
                      {isEditMode ? (
                        <div className="space-x-2">
                          <button
                            onClick={() => handleEditMode(false)}
                            className="px-4 py-2 bg-gray-600 text-white rounded-lg hover:bg-gray-700 transition-colors"
                          >
                            Cancel
                          </button>
                          <button
                            onClick={handleSaveProfile}
                            className="px-4 py-2 bg-blue-600 text-white rounded-lg hover:bg-blue-700 transition-colors"
                          >
                            Save Changes
                          </button>
                        </div>
                      ) : (
                        <button
                          onClick={() => handleEditMode(true)}
                          className="px-4 py-2 bg-blue-600 text-white rounded-lg hover:bg-blue-700 transition-colors"
                        >
                          Edit Profile
                        </button>
                      )}
=======
                      <p className="text-sm text-white/60 mt-4">
                        Make sure your new password is at least 8 characters long and includes a mix of letters, numbers, and special characters.
                      </p>
>>>>>>> aaadec79
                    </div>
                  </motion.div>
                )}
              </AnimatePresence>
            </div>
          </div>
        </div>

        {/* Edit Profile Modal */}
        {isEditModalOpen && (
          <EditProfileModal
            isOpen={isEditModalOpen}
            onClose={() => setIsEditModalOpen(false)}
            profileData={profileData}
            onUpdateProfile={handleSaveProfile}
          />
        )}
      </div>
    </>
  );
}<|MERGE_RESOLUTION|>--- conflicted
+++ resolved
@@ -342,35 +342,6 @@
   };
 
   return (
-<<<<<<< HEAD
-    <div className="min-h-screen relative">
-      {/* Background Elements */}
-      <div className="fixed inset-0 bg-[#0f172a]" />
-      <div className="fixed inset-0 bg-[url('/grid-pattern.svg')] opacity-5" />
-      <div className="fixed inset-0 bg-[url('/noise-pattern.png')] opacity-5" />
-      <div className="fixed inset-0 bg-gradient-to-br from-[#1a1f4d]/80 via-[#1a237e]/60 to-[#0d47a1]/40" />
-      
-      {/* Content */}
-      <div className="relative z-10">
-        <motion.div
-          initial={{ opacity: 0, y: 20 }}
-          animate={{ opacity: 1, y: 0 }}
-          transition={{ duration: 0.5 }}
-        >
-          {/* Mobile View */}
-          <div className="lg:hidden">
-            <div className="p-4">
-              {/* Profile Picture and Basic Info */}
-              <div className="flex flex-col items-center mb-6">
-                <div className="relative mb-3">
-                  <input
-                    type="file"
-                    ref={fileInputRef}
-                    className="hidden"
-                    accept="image/png,image/jpeg,image/jpg"
-                    onChange={handleImageUpload}
-                    onClick={(e) => (e.currentTarget.value = '')}
-=======
     <>
       {/* Success Alert - Moved outside main container */}
       <AnimatePresence>
@@ -390,7 +361,7 @@
         )}
       </AnimatePresence>
       
-      <div className="fixed inset-0 overflow-hidden bg-[#0f172a]">
+      <div className="min-h-screen inset-0 overflow-hidden bg-[#0f172a]">
         <style jsx global>{constellationStyles}</style>
         {/* Background Elements */}
         <div className="absolute inset-0">
@@ -423,7 +394,6 @@
                       top: star.top + '%',
                       animation: `twinkle ${star.duration}s infinite ${star.delay}s`
                     }}
->>>>>>> aaadec79
                   />
                 ))}
               </div>
@@ -862,19 +832,6 @@
                   </motion.div>
                 )}
 
-<<<<<<< HEAD
-          {/* Desktop View */}
-          <div className="hidden lg:block">
-            <div className="max-w-7xl mx-auto px-4 sm:px-6 lg:px-8">
-              <div className="grid grid-cols-1 lg:grid-cols-12 gap-6">
-                {/* Left Card - Main Profile */}
-                <div className="lg:col-span-5 bg-white/10 backdrop-blur-sm rounded-xl shadow-lg overflow-hidden">
-                  <div className="p-6 flex flex-col">
-                    <div className="flex-grow">
-                      {/* Profile Picture Square */}
-                      <div className="flex flex-col items-center mb-6">
-                        <div className="relative mb-3">
-=======
                 {selectedOption === 'security' && (
                   <motion.div
                     key="security"
@@ -889,7 +846,6 @@
                       <div className="space-y-4">
                         <div>
                           <label className="block text-sm font-medium text-white/90 mb-1">Current Password</label>
->>>>>>> aaadec79
                           <input
                             type="password"
                             className="bg-white/10 text-white rounded-lg p-2 w-full"
@@ -918,46 +874,9 @@
                           Update Password
                         </button>
                       </div>
-<<<<<<< HEAD
-
-                      {/* Divider */}
-                      <div className="w-full h-px bg-white/20 mb-4"></div>
-                    </div>
-                  </div>
-                </div>
-                {/* Right Column - Single Card */}
-                <div className="lg:col-span-7">
-                  <div className="bg-white/10 backdrop-blur-sm rounded-xl shadow-lg p-6">
-                    {/* Edit/Save Buttons - moved above tab content */}
-                    <div className="flex justify-end mb-6">
-                      {isEditMode ? (
-                        <div className="space-x-2">
-                          <button
-                            onClick={() => handleEditMode(false)}
-                            className="px-4 py-2 bg-gray-600 text-white rounded-lg hover:bg-gray-700 transition-colors"
-                          >
-                            Cancel
-                          </button>
-                          <button
-                            onClick={handleSaveProfile}
-                            className="px-4 py-2 bg-blue-600 text-white rounded-lg hover:bg-blue-700 transition-colors"
-                          >
-                            Save Changes
-                          </button>
-                        </div>
-                      ) : (
-                        <button
-                          onClick={() => handleEditMode(true)}
-                          className="px-4 py-2 bg-blue-600 text-white rounded-lg hover:bg-blue-700 transition-colors"
-                        >
-                          Edit Profile
-                        </button>
-                      )}
-=======
                       <p className="text-sm text-white/60 mt-4">
                         Make sure your new password is at least 8 characters long and includes a mix of letters, numbers, and special characters.
                       </p>
->>>>>>> aaadec79
                     </div>
                   </motion.div>
                 )}
