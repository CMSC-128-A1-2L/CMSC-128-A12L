"use client";

import { motion, AnimatePresence } from "framer-motion";
import React, { useState, useEffect, useRef, useMemo } from "react";
import { useSession } from "next-auth/react";
import { useRouter } from "next/navigation";
import {
  Edit2,
  Camera,
  User as UserIcon,
  Mail,
  GraduationCap,
  Building2,
  Phone,
  Globe,
  MapPin,
  Briefcase,
  Maximize2,
  User,
  BookOpen,
  BriefcaseBusiness,
  FileText,
  Linkedin,
  CheckCircle2,
} from "lucide-react";
import EditProfileModal from "@/app/components/EditProfileModal";
import debounce from "lodash/debounce";
import { COUNTRIES, validatePhoneNumber } from "@/lib/countries";

// Add validation functions at the top level
const CURRENT_YEAR = new Date().getFullYear();
const FOUNDING_YEAR = 1950; // Changed from 1909 to 1950

const validateGraduationYear = (year: number) => {
  return year >= FOUNDING_YEAR && year <= CURRENT_YEAR;
};

const validateUrl = (url: string) => {
  if (!url) return true;
  try {
    new URL(url);
    return true;
  } catch {
    return false;
  }
};

const getHostname = (url: string) => {
  if (!url) return '';
  try {
    return new URL(url).hostname;
  } catch {
    return url;
  }
};

// Add these interfaces before the component
interface ValidationErrors {
  graduationYear?: string;
  phoneNumber?: string;
  currentLocation?: string;
  department?: string;
  bio?: string;
  linkedIn?: string;
  website?: string;
}

interface ProfileData {
  name: string;
  email: string;
  graduationYear?: number;
  department?: string;
  bio?: string;
  imageUrl?: string; // Changed from profilePicture to imageUrl
  phoneNumber?: string;
  currentLocation?: string;
  currentCompany?: string;
  currentPosition?: string;
  linkedIn?: string;
  website?: string;
}

interface Session {
  user: {
    name: string;
    email: string;
    image?: string;
  };
}

const LINKEDIN_REGEX = /^https?:\/\/(www\.)?linkedin\.com\/[a-zA-Z0-9\-_/]+$/i;

// Add styles for constellation animation
const constellationStyles = `
  @keyframes twinkle {
    0% { opacity: 0; }
    50% { opacity: 1; }
    100% { opacity: 0; }
  }
`;

export default function AlumniProfile() {
  const router = useRouter();
  const { data: session } = useSession() as { data: Session | null };
  const [isEditModalOpen, setIsEditModalOpen] = useState(false);
  const [selectedOption, setSelectedOption] = useState("personal");
  const [isEditMode, setIsEditMode] = useState(false);
  const [showSuccessAlert, setShowSuccessAlert] = useState(false);
  const [profileData, setProfileData] = useState<ProfileData>({
    name: session?.user?.name || "",
    email: session?.user?.email || "",
    graduationYear: undefined,
    department: "",
    bio: "",
    imageUrl: session?.user?.image || "",
    phoneNumber: "",
    currentLocation: "",
    currentCompany: "",
    currentPosition: "",
    linkedIn: "",
    website: "",
  });
  const [phoneFormat, setPhoneFormat] = useState("PH");
  const [validationErrors, setValidationErrors] = useState<ValidationErrors>(
    {}
  );
  const [backupData, setBackupData] = useState<ProfileData | null>(null);
  const [websiteHostname, setWebsiteHostname] = useState<string>('');

  const fileInputRef = useRef<HTMLInputElement>(null);
  const navRefs = useRef<{ [key: string]: HTMLButtonElement }>({});
  const observerRef = useRef<IntersectionObserver | null>(null);
  const containerRef = useRef<HTMLDivElement>(null);
  const isScrollingRef = useRef<boolean>(false);
  const scrollTimeoutRef = useRef<NodeJS.Timeout | undefined>(undefined);

  // Add constellation elements
  const constellationElements = useMemo(() => {
    const stars = Array.from({ length: 50 }).map((_, i) => ({
      id: i,
      width: Math.random() * 2 + 1,
      height: Math.random() * 2 + 1,
      left: Math.random() * 100,
      top: Math.random() * 100,
      duration: Math.random() * 5 + 3,
      delay: Math.random() * 5,
    }));

    const lines = Array.from({ length: 20 }).map((_, i) => ({
      id: i,
      width: Math.random() * 150 + 50,
      left: Math.random() * 100,
      top: Math.random() * 100,
      rotation: Math.random() * 360,
      opacity: Math.random() * 0.5,
    }));

    return { stars, lines };
  }, []);

  // Function to find the most centered element
  const findCenteredElement = () => {
    const container = containerRef.current;
    if (!container) return null;

    const containerCenter = container.offsetLeft + container.offsetWidth / 2;
    let closestOption = null;
    let minDistance = Infinity;

    Object.entries(navRefs.current).forEach(([option, element]) => {
      const rect = element.getBoundingClientRect();
      const elementCenter = rect.left + rect.width / 2;
      const distance = Math.abs(elementCenter - containerCenter);

      if (distance < minDistance) {
        minDistance = distance;
        closestOption = option;
      }
    });

    return closestOption;
  };

  // Function to handle manual scrolling to an option
  const scrollToOption = (option: string) => {
    const element = navRefs.current[option];
    if (!element) return;

    // Only apply scroll behavior on mobile
    if (window.innerWidth < 640) {
      element.scrollIntoView({
        behavior: "smooth",
        block: "center",
        inline: "center",
      });
    }

    // Update selection
    setSelectedOption(option);
  };

  // Handle scroll end detection
  const handleScrollEnd = () => {
    if (scrollTimeoutRef.current) {
      clearTimeout(scrollTimeoutRef.current);
    }

    scrollTimeoutRef.current = setTimeout(() => {
      isScrollingRef.current = false;
      // Only apply auto-centering on mobile
      if (window.innerWidth < 640) {
        const centeredOption = findCenteredElement();
        if (centeredOption) {
          setSelectedOption(centeredOption);
          navRefs.current[centeredOption]?.scrollIntoView({
            behavior: "smooth",
            block: "center",
            inline: "center",
          });
        }
      }
    }, 150);
  };

  // Setup scroll event listener
  useEffect(() => {
    const container = containerRef.current;
    if (!container) return;

    const handleScroll = () => {
      // Only handle scroll events on mobile
      if (window.innerWidth < 640) {
        isScrollingRef.current = true;
        handleScrollEnd();
      }
    };

    container.addEventListener("scroll", handleScroll, { passive: true });
    return () => {
      container.removeEventListener("scroll", handleScroll);
      if (scrollTimeoutRef.current) {
        clearTimeout(scrollTimeoutRef.current);
      }
    };
  }, []);

  const handleImageUpload = async (e: React.ChangeEvent<HTMLInputElement>) => {
    if (!e.target.files || !e.target.files[0]) return;

    const file = e.target.files[0];

    // Check file size
    if (file.size > 3 * 1024 * 1024) {
      return;
    }

    // Check file type
    if (!file.type.startsWith("image/")) {
      return;
    }

    try {
      // First upload to Cloudinary
      const formData = new FormData();
      formData.append("file", file);

      const uploadResponse = await fetch(
        "/api/cloudinary/upload_profile_image",
        {
          method: "POST",
          body: formData,
        }
      );

      if (!uploadResponse.ok) {
        throw new Error("Failed to upload image");
      }

      const { url, public_id } = await uploadResponse.json();

      // Then update the user profile with the new image URL
      const updateResponse = await fetch("/api/users/profile", {
        method: "PUT",
        headers: { "Content-Type": "application/json" },
        body: JSON.stringify({
          ...profileData,
          imageUrl: url, // Changed from profilePicture to imageUrl
          cloudinaryPublicId: public_id, // Store this if you need to manage/delete images later
        }),
      });

      if (!updateResponse.ok) {
        throw new Error("Failed to update profile");
      }

      // Update local state
      setProfileData((prev) => ({
        ...prev,
        imageUrl: url, // Changed from profilePicture to imageUrl
      }));
    } catch (error) {
      console.error("Error:", error);
    }
  };

  useEffect(() => {
    const fetchProfileData = async () => {
      try {
        const response = await fetch("/api/users/profile");
        if (!response.ok) throw new Error("Failed to fetch profile data");
        const data = await response.json();
        setProfileData((prev) => ({
          ...prev,
          ...data,
        }));
      } catch (error) {
        console.error("Error fetching profile:", error);
      }
    };

    if (session?.user) {
      fetchProfileData();
    }
  }, [session]);

  // Add this useEffect to handle URL parsing
  useEffect(() => {
    if (profileData.website) {
      try {
        const url = new URL(profileData.website);
        setWebsiteHostname(url.hostname);
      } catch {
        setWebsiteHostname(profileData.website);
      }
    } else {
      setWebsiteHostname('');
    }
  }, [profileData.website]);

  // Add validation handler
  const handleValidation = debounce((field: string, value: any) => {
    const errors = { ...validationErrors };

    switch (field) {
      case "graduationYear":
        if (value && !validateGraduationYear(value)) {
          errors.graduationYear = `Year must be between ${FOUNDING_YEAR} and ${CURRENT_YEAR}`;
        } else {
          delete errors.graduationYear;
        }
        break;

      case "phoneNumber":
        if (value && !validatePhoneNumber(value, phoneFormat)) {
          errors.phoneNumber = "Invalid phone number format";
        } else {
          delete errors.phoneNumber;
        }
        break;

      case "currentLocation":
        if (value?.length > 100) {
          errors.currentLocation = "Location must be less than 100 characters";
        } else {
          delete errors.currentLocation;
        }
        break;

      case "department":
        if (value?.length > 100) {
          errors.department = "Department must be less than 100 characters";
        } else {
          delete errors.department;
        }
        break;

      case "bio":
        if (value?.length > 500) {
          errors.bio = "Bio must be less than 500 characters";
        } else {
          delete errors.bio;
        }
        break;

      case "linkedIn":
        if (value && (!LINKEDIN_REGEX.test(value) || value.length > 100)) {
          errors.linkedIn =
            "Must be a valid LinkedIn URL (e.g. https://linkedin.com/in/username) and less than 100 characters";
        } else {
          delete errors.linkedIn;
        }
        break;

      case "website":
        if (value) {
          try {
            new URL(value);
            if (value.length > 100) {
              errors.website = "Website must be less than 100 characters";
            } else {
              delete errors.website;
            }
          } catch {
            errors.website = "Must be a valid URL (e.g. https://example.com)";
          }
        } else {
          delete errors.website;
        }
        break;
    }

    setValidationErrors(errors);
  }, 300);

  // Modify handleSaveProfile to show success alert
  const handleSaveProfile = async () => {
    // Check if there are any validation errors
    console.log(profileData);

    if (Object.keys(validationErrors).length > 0) {
      return;
    }
    try {
      const response = await fetch("/api/users/profile", {
        method: "PUT",
        headers: { "Content-Type": "application/json" },
        body: JSON.stringify(profileData),
      });

      if (!response.ok) throw new Error("Failed to update profile");

      setBackupData(null); // Clear backup after successful save
      setIsEditMode(false);
      setShowSuccessAlert(true);

      // Hide alert after 3 seconds
      setTimeout(() => {
        setShowSuccessAlert(false);
      }, 3000);
    } catch (error) {
      console.error("Error updating profile:", error);
    }
  };

  // Add this right before the return statement
  const canEdit = !isEditMode ? "readOnly" : "";

  // Modify the edit mode handling
  const handleEditMode = (isEditing: boolean) => {
    if (isEditing) {
      // Store current data as backup before entering edit mode
      setBackupData(profileData);
    } else {
      // Restore from backup when canceling
      if (backupData) {
        setProfileData(backupData);
        setValidationErrors({});
      }
      setBackupData(null);
    }
    setIsEditMode(isEditing);
  };

  return (
    <>
      {/* Success Alert - Moved outside main container */}
      <AnimatePresence>
        {showSuccessAlert && (
          <div
            className="fixed top-6 left-0 right-0 flex justify-center"
            style={{ zIndex: 99999 }}
          >
            <motion.div
              initial={{ opacity: 0, y: -20 }}
              animate={{ opacity: 1, y: 0 }}
              exit={{ opacity: 0, y: -10 }}
              transition={{ duration: 0.3 }}
              className="bg-white text-gray-900 px-6 py-4 rounded-lg shadow-lg border border-gray-100 flex items-center gap-3"
            >
              <CheckCircle2 className="h-5 w-5 text-emerald-500" />
              <span className="font-medium">Profile saved successfully</span>
            </motion.div>
          </div>
        )}
      </AnimatePresence>

      <div className="min-h-screen inset-0 overflow-hidden bg-[#0f172a]">
        <style jsx global>
          {constellationStyles}
        </style>
        <style jsx global>{`
          /* Hide scrollbar for Chrome, Safari and Opera */
          .no-scrollbar::-webkit-scrollbar {
            display: none;
          }

          /* Hide scrollbar for IE, Edge and Firefox */
          .no-scrollbar {
            -ms-overflow-style: none; /* IE and Edge */
            scrollbar-width: none; /* Firefox */
          }
        `}</style>
        {/* Background Elements */}
        <div className="absolute inset-0">
          <div className="absolute inset-0 bg-[url('/grid-pattern.svg')] opacity-5" />
          <div className="absolute inset-0 bg-[url('/noise-pattern.png')] opacity-5" />
          {/* Gradient only in the top portion */}
          <div className="absolute inset-x-0 top-0 h-[40vh] bg-gradient-to-br from-transparent from-0% via-transparent via-5% via-[#1a1f4d]/10 via-15% via-[#1a1f4d]/20 via-25% via-[#1a237e]/25 via-35% via-[#1a237e]/30 via-45% via-[#0d47a1]/35 via-55% via-[#0d47a1]/40 via-65% via-[#0d47a1]/45 via-70% via-[#0f172a]/45 via-75% via-[#0f172a]/50 via-80% via-[#0f172a]/55 via-85% via-[#0f172a]/60 via-90% via-[#0f172a]/70 via-95% to-[#0f172a]/80 to-100%" />
        </div>

        {/* Cover Photo Section with constellation and gradients */}
        <div className="h-[40vh] relative overflow-hidden">
          {/* Constellation Animation */}
          <div className="absolute inset-0">
            <div className="absolute inset-0 bg-[url('/grid-pattern.svg')] opacity-5" />
            <div className="absolute inset-0 bg-[url('/noise-pattern.png')] opacity-5" />
            <div className="absolute inset-0">
              <div className="absolute inset-0 bg-gradient-to-br from-[#1a1f4d]/80 via-[#1a237e]/60 to-[#0d47a1]/40" />
              <div
                className="h-full w-full"
                style={{
                  background:
                    "radial-gradient(circle at center, rgba(255,255,255,0.1) 0%, transparent 60%)",
                }}
              />
            </div>
            <div className="constellation absolute inset-0">
              <div className="stars absolute inset-0">
                {constellationElements.stars.map((star) => (
                  <div
                    key={star.id}
                    className="star absolute rounded-full bg-white"
                    style={{
                      width: star.width + "px",
                      height: star.height + "px",
                      left: star.left + "%",
                      top: star.top + "%",
                      animation: `twinkle ${star.duration}s infinite ${star.delay}s`,
                    }}
                  />
                ))}
              </div>
              <div className="lines absolute inset-0">
                {constellationElements.lines.map((line) => (
                  <div
                    key={line.id}
                    className="line absolute bg-white/10"
                    style={{
                      width: line.width + "px",
                      height: "1px",
                      left: line.left + "%",
                      top: line.top + "%",
                      transform: `rotate(${line.rotation}deg)`,
                      opacity: line.opacity,
                    }}
                  />
                ))}
              </div>
            </div>
          </div>
          {/* Gradient fade ending above nav */}
          <div className="absolute inset-0 bg-gradient-to-b from-transparent via-[#1a237e]/10 via-[#1a237e]/20 via-[#0d47a1]/30 via-[#0f172a]/40 via-[#0f172a]/60 via-[#0f172a]/80 to-[#0f172a]" />
        </div>

        {/* Main Content Container */}
        <div className="relative w-full min-h-[60vh] flex flex-col lg:flex-row">
          {/* Left Column - Profile Info */}
          <div className="w-full lg:w-[43.33%] p-4 sm:p-6 relative">
            {/* Profile Picture */}
            <div className="relative -mt-[176px] sm:-mt-[176px]">
              <div className="h-56 w-56 sm:h-56 sm:w-56 rounded-full border-4 border-white/20 shadow-lg overflow-hidden bg-white/10 mx-auto relative group">
                {profileData.imageUrl ? (
                  <img
                    src={profileData.imageUrl}
                    alt={profileData.name}
                    className="w-full h-full object-cover"
                  />
                ) : (
                  <div className="w-full h-full flex items-center justify-center">
                    <UserIcon className="h-24 w-24 sm:h-24 sm:w-24 text-white/60" />
                  </div>
                )}
                {isEditMode && (
                  <div
                    className="absolute inset-0 bg-black/50 flex items-center justify-center opacity-0 group-hover:opacity-100 transition-opacity cursor-pointer"
                    onClick={() => fileInputRef.current?.click()}
                  >
                    <Camera className="h-10 w-10 sm:h-8 sm:w-8 text-white" />
                  </div>
                )}
                <input
                  type="file"
                  ref={fileInputRef}
                  className="hidden"
                  accept="image/*"
                  onChange={handleImageUpload}
                />
              </div>
            </div>

            {/* Profile Info */}
            <div className="mt-6 text-center">
              <h1 className="text-3xl sm:text-4xl font-bold text-white mb-2 sm:mb-4">
                {profileData.name}
              </h1>
              <p className="text-base sm:text-lg text-white/80">
                {profileData.currentPosition}{" "}
                {profileData.currentCompany &&
                  `at ${profileData.currentCompany}`}
              </p>
              <p className="text-sm sm:text-base text-white/60 mb-6 sm:mb-8">
                {profileData.email}
              </p>

              <div className="flex flex-col items-center gap-2 sm:gap-3">
                {profileData.currentLocation && (
                  <div className="flex items-center gap-2 text-white/70 text-sm sm:text-base">
                    <MapPin className="h-4 w-4" />
                    <span>{profileData.currentLocation}</span>
                  </div>
                )}
                {profileData.graduationYear && (
                  <div className="flex items-center gap-2 text-white/70 text-sm sm:text-base">
                    <GraduationCap className="h-4 w-4" />
                    <span>Class of {profileData.graduationYear}</span>
                  </div>
                )}
                {profileData.department && (
                  <div className="flex items-center gap-2 text-white/70 text-sm sm:text-base">
                    <Building2 className="h-4 w-4" />
                    <span>{profileData.department}</span>
                  </div>
                )}
                {profileData.phoneNumber && (
                  <div className="flex items-center gap-2 text-white/70 text-sm sm:text-base mb-4 sm:mb-0">
                    <Phone className="h-4 w-4" />
                    <span>{profileData.phoneNumber}</span>
                  </div>
                )}
                {profileData.website && (
                  <div className="flex items-center gap-2 text-white/70 text-sm sm:text-base">
                    <Globe className="h-4 w-4" />
<<<<<<< HEAD
                    <a 
                      href={profileData.website} 
                      target="_blank" 
                      rel="noopener noreferrer" 
                      className="hover:text-white transition-colors"
                    >
                      {getHostname(profileData.website)}
=======
                    <a
                      href={profileData.website}
                      target="_blank"
                      rel="noopener noreferrer"
                      className="hover:text-white transition-colors"
                    >
                      {new URL(profileData.website).hostname}
>>>>>>> bde26609
                    </a>
                  </div>
                )}
                {profileData.linkedIn && (
                  <div className="flex items-center gap-2 text-white/70 text-sm sm:text-base">
                    <Linkedin className="h-4 w-4" />
                    <a
                      href={profileData.linkedIn}
                      target="_blank"
                      rel="noopener noreferrer"
                      className="hover:text-white transition-colors"
                    >
                      LinkedIn Profile
                    </a>
                  </div>
                )}
              </div>

              {/* Edit Profile Button */}
              <div className="mt-2 sm:mt-8 mb-6 sm:mb-32 flex gap-4 justify-center">
                {isEditMode && (
                  <button
                    onClick={() => handleEditMode(false)}
                    className="px-6 sm:px-6 py-3 sm:py-2.5 rounded-full transition-all duration-300 flex items-center gap-3 sm:gap-3 cursor-pointer font-medium text-sm sm:text-sm bg-gray-500 hover:bg-gray-600 text-white shadow-lg hover:shadow-gray-500/30"
                  >
                    Cancel
                  </button>
                )}
                <button
                  onClick={() =>
                    isEditMode ? handleSaveProfile() : setIsEditMode(true)
                  }
                  className={`px-6 sm:px-6 py-3 sm:py-2.5 rounded-full transition-all duration-300 flex items-center gap-3 sm:gap-3 cursor-pointer font-medium text-sm sm:text-sm ${
                    isEditMode
                      ? "bg-gradient-to-r from-green-500 to-emerald-600 hover:from-green-600 hover:to-emerald-700 text-white shadow-lg hover:shadow-emerald-500/30"
                      : "bg-gradient-to-r from-blue-500 to-indigo-600 hover:from-blue-600 hover:to-indigo-700 text-white shadow-lg hover:shadow-indigo-500/30"
                  }`}
                >
                  {isEditMode ? (
                    <>
                      <svg
                        className="w-4 h-4 sm:w-4 sm:h-4"
                        fill="none"
                        stroke="currentColor"
                        viewBox="0 0 24 24"
                      >
                        <path
                          strokeLinecap="round"
                          strokeLinejoin="round"
                          strokeWidth="2"
                          d="M5 13l4 4L19 7"
                        />
                      </svg>
                      <span>Save Profile</span>
                    </>
                  ) : (
                    <>
                      <Edit2 className="h-4 w-4 sm:h-4 sm:w-4" />
                      <span>Edit Profile</span>
                    </>
                  )}
                </button>
              </div>
            </div>
          </div>

          {/* Right Column - Additional Content */}
          <div className="flex-1 p-4 sm:p-6 overflow-y-auto">
            {/* Navigation Pills */}
            <div className="relative mb-2 sm:mb-12">
              {/* Mobile fade overlay (left) */}
              <div className="absolute left-0 top-0 bottom-0 w-16 bg-gradient-to-r from-[#0f172a] to-transparent pointer-events-none sm:hidden z-10" />

              {/* Mobile fade overlay (right) */}
              <div className="absolute right-0 top-0 bottom-0 w-16 bg-gradient-to-l from-[#0f172a] to-transparent pointer-events-none sm:hidden z-10" />

              {/* Navigation container */}
              <div
                ref={containerRef}
                className="flex overflow-x-auto no-scrollbar sm:overflow-visible sm:space-x-8 snap-x snap-mandatory pb-2 relative"
              >
                <div className="flex space-x-8 px-[calc(50%-60px)] sm:px-0">
                  {[
                    "personal",
                    "educational",
                    "professional",
                    "biographical",
                    "security",
                  ].map((option) => (
                    <button
                      key={option}
                      ref={(el) => {
                        if (el) navRefs.current[option] = el;
                      }}
                      data-option={option}
                      onClick={() => {
                        scrollToOption(option);
                      }}
                      className={`relative pb-2 cursor-pointer snap-center min-w-[120px] sm:min-w-0 transition-transform duration-200 ${
                        selectedOption === option ? "scale-105" : "scale-100"
                      }`}
                    >
                      <span
                        className={`text-sm sm:text-base font-semibold uppercase whitespace-nowrap ${
                          selectedOption === option
                            ? "text-white"
                            : "text-gray-400 hover:text-white"
                        } transition-colors duration-200`}
                      >
                        {option}
                      </span>
                      <div
                        className="absolute bottom-0 left-0 w-full h-0.5 bg-white/0 transition-all duration-300"
                        style={{
                          backgroundColor:
                            selectedOption === option
                              ? "rgb(255 255 255)"
                              : "transparent",
                          width: selectedOption === option ? "100%" : "0%",
                        }}
                      />
                    </button>
                  ))}
                </div>
              </div>
            </div>

            {/* Content Sections */}
            <div className="pr-0 sm:pr-8 min-h-[calc(100vh-32rem)] sm:min-h-[calc(100vh-36rem)] mt-6 sm:mt-0">
              <AnimatePresence mode="wait">
                {selectedOption === "personal" && (
                  <motion.div
                    key="personal"
                    initial={{ opacity: 0, x: 20 }}
                    animate={{ opacity: 1, x: 0 }}
                    exit={{ opacity: 0, x: -20 }}
                    transition={{ duration: 0.3, ease: "easeInOut" }}
                    className="space-y-4"
                  >
                    <div className="space-y-4">
                      <div className="flex items-center gap-4 text-white/80 text-sm sm:text-base">
                        <Mail className="h-4 w-4 sm:h-5 sm:w-5 flex-shrink-0" />
                        <span>{profileData.email}</span>
                      </div>
                      <div className="flex items-start gap-4 text-white/80">
                        <User
                          className={`h-4 w-4 sm:h-5 sm:w-5 flex-shrink-0 ${
                            isEditMode ? "mt-[33px]" : "mt-[10px]"
                          }`}
                        />
                        {isEditMode ? (
                          <div className="flex-1">
                            <label className="block text-xs sm:text-sm font-medium text-white/90 mb-1">
                              Full Name
                            </label>
                            <input
                              type="text"
                              value={profileData.name || ""}
                              onChange={(e) => {
                                const value = e.target.value;
                                if (
                                  value === "" ||
                                  /^[a-zA-Z\s.-]+$/.test(value)
                                ) {
                                  setProfileData((prev) => ({
                                    ...prev,
                                    name: value,
                                  }));
                                }
                              }}
                              className="bg-white/10 text-white rounded-lg p-2 w-full max-w-md text-sm sm:text-base"
                              placeholder="Enter full name"
                            />
                            <p className="text-[10px] sm:text-xs text-white/60 mt-1">
                              Only letters, spaces, dots, and hyphens are
                              allowed
                            </p>
                          </div>
                        ) : (
                          <span className="pt-2 text-sm sm:text-base">
                            {profileData.name || "No name added"}
                          </span>
                        )}
                      </div>
                      <div className="flex items-start gap-4 text-white/80">
                        <Phone
                          className={`h-4 w-4 sm:h-5 sm:w-5 flex-shrink-0 ${
                            isEditMode ? "mt-[33px]" : "mt-[10px]"
                          }`}
                        />
                        {isEditMode ? (
                          <div className="flex-1">
                            <label className="block text-xs sm:text-sm font-medium text-white/90 mb-1">
                              Mobile Number
                            </label>
                            <div className="flex gap-2 max-w-md">
                              <select
                                value={phoneFormat}
                                onChange={(e) => setPhoneFormat(e.target.value)}
                                className="bg-white/10 text-white rounded-lg p-2 w-14 sm:w-20 text-sm sm:text-base appearance-none cursor-pointer focus:outline-none focus:ring-2 focus:ring-blue-500"
                                style={{
                                  backgroundImage: `url("data:image/svg+xml,%3csvg xmlns='http://www.w3.org/2000/svg' fill='none' viewBox='0 0 20 20'%3e%3cpath stroke='%23ffffff' stroke-linecap='round' stroke-linejoin='round' stroke-width='1.5' d='M6 8l4 4 4-4'/%3e%3c/svg%3e")`,
                                  backgroundPosition: "right 0.25rem center",
                                  backgroundRepeat: "no-repeat",
                                  backgroundSize: "1.25em 1.25em",
                                  paddingRight: "1.75rem",
                                }}
                              >
                                {COUNTRIES.map((country) => (
                                  <option
                                    key={country.code}
                                    value={country.code}
                                    className="bg-[#1a1f4d] text-white"
                                  >
                                    {country.code}
                                  </option>
                                ))}
                              </select>
                              <input
                                type="tel"
                                value={profileData.phoneNumber || ""}
                                onChange={(e) => {
                                  const value = e.target.value.replace(
                                    /\D/g,
                                    ""
                                  ); // Remove all non-digits
                                  if (value.length <= 10) {
                                    setProfileData((prev) => ({
                                      ...prev,
                                      phoneNumber: value,
                                    }));
                                  }
                                }}
                                onBlur={(e) => {
                                  const value = e.target.value;
                                  // Clear the value if it's not exactly 10 digits when leaving the field
                                  if (value.length > 0 && value.length !== 10) {
                                    setProfileData((prev) => ({
                                      ...prev,
                                      phoneNumber: "",
                                    }));
                                  }
                                }}
                                maxLength={10}
                                pattern="[0-9]{10}"
                                className="bg-white/10 text-white rounded-lg p-2 flex-1 text-sm sm:text-base focus:outline-none focus:ring-2 focus:ring-blue-500"
                                placeholder="Enter mobile number (10 digits)"
                              />
                            </div>
                            <p className="text-[10px] sm:text-xs text-white/60 mt-1">
                              Enter exactly 10 digits
                            </p>
                          </div>
                        ) : (
                          <span className="pt-2 text-sm sm:text-base">
                            {profileData.phoneNumber || "No phone number added"}
                          </span>
                        )}
                      </div>
                      <div className="flex items-start gap-4 text-white/80">
                        <MapPin
                          className={`h-4 w-4 sm:h-5 sm:w-5 flex-shrink-0 ${
                            isEditMode ? "mt-[33px]" : "mt-[10px]"
                          }`}
                        />
                        {isEditMode ? (
                          <div className="flex-1">
                            <label className="block text-xs sm:text-sm font-medium text-white/90 mb-1">
                              Current Location
                            </label>
                            <input
                              type="text"
                              value={profileData.currentLocation || ""}
                              onChange={(e) =>
                                setProfileData((prev) => ({
                                  ...prev,
                                  currentLocation: e.target.value,
                                }))
                              }
                              className="bg-white/10 text-white rounded-lg p-2 w-full max-w-md text-sm sm:text-base"
                              placeholder="Enter current location"
                            />
                          </div>
                        ) : (
                          <span className="pt-2 text-sm sm:text-base">
                            {profileData.currentLocation || "No location added"}
                          </span>
                        )}
                      </div>
                      <div className="flex items-start gap-4 text-white/80">
                        <Globe
                          className={`h-4 w-4 sm:h-5 sm:w-5 flex-shrink-0 ${
                            isEditMode ? "mt-[33px]" : "mt-[10px]"
                          }`}
                        />
                        {isEditMode ? (
                          <div className="flex-1">
                            <label className="block text-xs sm:text-sm font-medium text-white/90 mb-1">
                              Website
                            </label>
                            <input
                              type="url"
<<<<<<< HEAD
                              value={profileData.website || ''}
                              onChange={(e) => {
                                const value = e.target.value;
                                setProfileData(prev => ({ ...prev, website: value }));
                                handleValidation('website', value);
                              }}
=======
                              value={profileData.website || ""}
                              onChange={(e) =>
                                setProfileData((prev) => ({
                                  ...prev,
                                  website: e.target.value,
                                }))
                              }
>>>>>>> bde26609
                              className="bg-white/10 text-white rounded-lg p-2 w-full max-w-md text-sm sm:text-base"
                              placeholder="Enter website URL"
                            />
                            {validationErrors.website && (
                              <p className="text-[10px] sm:text-xs text-red-400 mt-1">
                                {validationErrors.website}
                              </p>
                            )}
                          </div>
                        ) : (
                          <span className="pt-2 text-sm sm:text-base">
                            {profileData.website ? (
<<<<<<< HEAD
                              <a 
=======
                              <a
>>>>>>> bde26609
                                href={profileData.website}
                                target="_blank"
                                rel="noopener noreferrer"
                                className="text-blue-400 hover:text-blue-300"
                              >
<<<<<<< HEAD
                                {getHostname(profileData.website)}
=======
                                {profileData.website}
>>>>>>> bde26609
                              </a>
                            ) : (
                              "No website added"
                            )}
                          </span>
                        )}
                      </div>
                      <div className="flex items-start gap-4 text-white/80">
                        <Linkedin
                          className={`h-4 w-4 sm:h-5 sm:w-5 flex-shrink-0 ${
                            isEditMode ? "mt-[33px]" : "mt-[10px]"
                          }`}
                        />
                        {isEditMode ? (
                          <div className="flex-1">
                            <label className="block text-xs sm:text-sm font-medium text-white/90 mb-1">
                              LinkedIn Profile
                            </label>
                            <input
                              type="url"
                              value={profileData.linkedIn || ""}
                              onChange={(e) =>
                                setProfileData((prev) => ({
                                  ...prev,
                                  linkedIn: e.target.value,
                                }))
                              }
                              className="bg-white/10 text-white rounded-lg p-2 w-full max-w-md text-sm sm:text-base"
                              placeholder="Enter LinkedIn profile URL"
                            />
                            {validationErrors.linkedIn && (
                              <p className="text-[10px] sm:text-xs text-red-400 mt-1">
                                {validationErrors.linkedIn}
                              </p>
                            )}
                          </div>
                        ) : (
                          <span className="pt-2 text-sm sm:text-base">
                            {profileData.linkedIn ? (
<<<<<<< HEAD
                              <a 
=======
                              <a
>>>>>>> bde26609
                                href={profileData.linkedIn}
                                target="_blank"
                                rel="noopener noreferrer"
                                className="text-blue-400 hover:text-blue-300"
                              >
                                LinkedIn Profile
                              </a>
                            ) : (
                              "No LinkedIn profile added"
                            )}
                          </span>
                        )}
                      </div>
                    </div>
                  </motion.div>
                )}

                {selectedOption === "educational" && (
                  <motion.div
                    key="educational"
                    initial={{ opacity: 0, x: 20 }}
                    animate={{ opacity: 1, x: 0 }}
                    exit={{ opacity: 0, x: -20 }}
                    transition={{ duration: 0.3, ease: "easeInOut" }}
                    className="space-y-4"
                  >
                    <div className="space-y-4">
                      <div className="flex items-start gap-4 text-white/80">
                        <GraduationCap
                          className={`h-5 w-5 flex-shrink-0 ${
                            isEditMode ? "mt-[33px]" : "mt-[10px]"
                          }`}
                        />
                        {isEditMode ? (
                          <div className="flex-1">
                            <label className="block text-sm font-medium text-white/90 mb-1">
                              Graduation Year
                            </label>
                            <input
                              type="text"
                              value={profileData.graduationYear || ""}
                              onChange={(e) => {
                                const value = e.target.value;
                                // Allow empty value or numbers between FOUNDING_YEAR and CURRENT_YEAR
                                if (value === "" || /^\d{4}$/.test(value)) {
                                  const year = parseInt(value);
                                  if (
                                    !year ||
                                    (year >= FOUNDING_YEAR &&
                                      year <= CURRENT_YEAR)
                                  ) {
                                    setProfileData((prev) => ({
                                      ...prev,
                                      graduationYear: year || undefined,
                                    }));
                                    handleValidation("graduationYear", year);
                                  }
                                }
                              }}
                              className="bg-white/10 text-white rounded-lg p-2 w-full max-w-md"
                              placeholder={`Enter graduation year (${FOUNDING_YEAR}-${CURRENT_YEAR})`}
                            />
                            {validationErrors.graduationYear && (
                              <p className="text-[10px] sm:text-xs text-red-400 mt-1">
                                {validationErrors.graduationYear}
                              </p>
                            )}
                          </div>
                        ) : (
                          <span className="pt-2">
                            Class of{" "}
                            {profileData.graduationYear || "Not specified"}
                          </span>
                        )}
                      </div>
                      <div className="flex items-start gap-4 text-white/80">
                        <Building2
                          className={`h-5 w-5 flex-shrink-0 ${
                            isEditMode ? "mt-[33px]" : "mt-[10px]"
                          }`}
                        />
                        {isEditMode ? (
                          <div className="flex-1">
                            <label className="block text-sm font-medium text-white/90 mb-1">
                              Department
                            </label>
                            <input
                              type="text"
                              value={profileData.department || ""}
                              onChange={(e) =>
                                setProfileData((prev) => ({
                                  ...prev,
                                  department: e.target.value,
                                }))
                              }
                              className="bg-white/10 text-white rounded-lg p-2 w-full max-w-md"
                              placeholder="Enter department"
                            />
                          </div>
                        ) : (
                          <span className="pt-2">
                            {profileData.department || "No department added"}
                          </span>
                        )}
                      </div>
                    </div>
                  </motion.div>
                )}

                {selectedOption === "professional" && (
                  <motion.div
                    key="professional"
                    initial={{ opacity: 0, x: 20 }}
                    animate={{ opacity: 1, x: 0 }}
                    exit={{ opacity: 0, x: -20 }}
                    transition={{ duration: 0.3, ease: "easeInOut" }}
                    className="space-y-4"
                  >
                    <div className="space-y-4">
                      <div className="flex items-start gap-4 text-white/80">
                        <Briefcase
                          className={`h-5 w-5 flex-shrink-0 ${
                            isEditMode ? "mt-[33px]" : "mt-[10px]"
                          }`}
                        />
                        {isEditMode ? (
                          <div className="flex-1">
                            <label className="block text-sm font-medium text-white/90 mb-1">
                              Current Position
                            </label>
                            <input
                              type="text"
                              value={profileData.currentPosition || ""}
                              onChange={(e) =>
                                setProfileData((prev) => ({
                                  ...prev,
                                  currentPosition: e.target.value,
                                }))
                              }
                              className="bg-white/10 text-white rounded-lg p-2 w-full max-w-md"
                              placeholder="Enter current position"
                            />
                          </div>
                        ) : (
                          <span className="pt-2">
                            {profileData.currentPosition || "No position added"}
                          </span>
                        )}
                      </div>
                      <div className="flex items-start gap-4 text-white/80">
                        <Building2
                          className={`h-5 w-5 flex-shrink-0 ${
                            isEditMode ? "mt-[33px]" : "mt-[10px]"
                          }`}
                        />
                        {isEditMode ? (
                          <div className="flex-1">
                            <label className="block text-sm font-medium text-white/90 mb-1">
                              Current Company
                            </label>
                            <input
                              type="text"
                              value={profileData.currentCompany || ""}
                              onChange={(e) =>
                                setProfileData((prev) => ({
                                  ...prev,
                                  currentCompany: e.target.value,
                                }))
                              }
                              className="bg-white/10 text-white rounded-lg p-2 w-full max-w-md"
                              placeholder="Enter current company"
                            />
                          </div>
                        ) : (
                          <span className="pt-2">
                            {profileData.currentCompany || "No company added"}
                          </span>
                        )}
                      </div>
                      <div className="flex items-start gap-4 text-white/80">
                        <Linkedin
                          className={`h-5 w-5 flex-shrink-0 ${
                            isEditMode ? "mt-[33px]" : "mt-[10px]"
                          }`}
                        />
                        {isEditMode ? (
                          <div className="flex-1">
                            <label className="block text-sm font-medium text-white/90 mb-1">
                              LinkedIn Profile
                            </label>
                            <input
                              type="url"
                              value={profileData.linkedIn || ""}
                              onChange={(e) =>
                                setProfileData((prev) => ({
                                  ...prev,
                                  linkedIn: e.target.value,
                                }))
                              }
                              className="bg-white/10 text-white rounded-lg p-2 w-full max-w-md"
                              placeholder="Enter LinkedIn profile URL"
                            />
                          </div>
                        ) : (
                          <span className="pt-2">
                            <a
                              href={profileData.linkedIn}
                              target="_blank"
                              rel="noopener noreferrer"
                              className="hover:text-white transition-colors"
                            >
                              LinkedIn Profile
                            </a>
                          </span>
                        )}
                      </div>
                      <div className="flex items-start gap-4 text-white/80">
                        <Globe
                          className={`h-5 w-5 flex-shrink-0 ${
                            isEditMode ? "mt-[33px]" : "mt-[10px]"
                          }`}
                        />
                        {isEditMode ? (
                          <div className="flex-1">
                            <label className="block text-sm font-medium text-white/90 mb-1">
                              Website
                            </label>
                            <input
                              type="url"
<<<<<<< HEAD
                              value={profileData.website || ''}
                              onChange={(e) => {
                                const value = e.target.value;
                                setProfileData(prev => ({ ...prev, website: value }));
                                handleValidation('website', value);
                              }}
=======
                              value={profileData.website || ""}
                              onChange={(e) =>
                                setProfileData((prev) => ({
                                  ...prev,
                                  website: e.target.value,
                                }))
                              }
>>>>>>> bde26609
                              className="bg-white/10 text-white rounded-lg p-2 w-full max-w-md"
                              placeholder="Enter website URL"
                            />
                            {validationErrors.website && (
                              <p className="text-[10px] sm:text-xs text-red-400 mt-1">{validationErrors.website}</p>
                            )}
                          </div>
                        ) : (
                          <span className="pt-2">
<<<<<<< HEAD
                            {profileData.website ? (
                              <a 
                                href={profileData.website}
                                target="_blank"
                                rel="noopener noreferrer"
                                className="hover:text-white transition-colors"
                              >
                                {getHostname(profileData.website)}
                              </a>
                            ) : (
                              'No website added'
                            )}
=======
                            <a
                              href={profileData.website}
                              target="_blank"
                              rel="noopener noreferrer"
                              className="hover:text-white transition-colors"
                            >
                              {profileData.website
                                ? new URL(profileData.website).hostname
                                : "No website added"}
                            </a>
>>>>>>> bde26609
                          </span>
                        )}
                      </div>
                    </div>
                  </motion.div>
                )}

                {selectedOption === "biographical" && (
                  <motion.div
                    key="biographical"
                    initial={{ opacity: 0, x: 20 }}
                    animate={{ opacity: 1, x: 0 }}
                    exit={{ opacity: 0, x: -20 }}
                    transition={{ duration: 0.3, ease: "easeInOut" }}
                    className="space-y-4 pr-8"
                  >
                    <div className="space-y-4">
                      <div className="space-y-4">
                        <div className="flex items-start gap-4 text-white/80">
                          <User
                            className={`h-5 w-5 flex-shrink-0 ${
                              isEditMode ? "mt-[33px]" : "mt-[10px]"
                            }`}
                          />
                          {isEditMode ? (
                            <div className="flex-1">
                              <label className="block text-sm font-medium text-white/90 mb-1">
                                Bio
                              </label>
                              <textarea
                                value={profileData.bio || ""}
                                onChange={(e) =>
                                  setProfileData((prev) => ({
                                    ...prev,
                                    bio: e.target.value,
                                  }))
                                }
                                className="w-full h-32 bg-white/10 text-white rounded-lg p-3 resize-none"
                                placeholder="Write something about yourself..."
                              />
                            </div>
                          ) : (
                            <p className="text-white/80 whitespace-pre-wrap">
                              {profileData.bio || "No bio available"}
                            </p>
                          )}
                        </div>
                      </div>
                    </div>
                  </motion.div>
                )}

                {selectedOption === "security" && (
                  <motion.div
                    key="security"
                    initial={{ opacity: 0, x: 20 }}
                    animate={{ opacity: 1, x: 0 }}
                    exit={{ opacity: 0, x: -20 }}
                    transition={{ duration: 0.3, ease: "easeInOut" }}
                    className="space-y-6 max-w-md"
                  >
                    <div className="space-y-6">
                      <div className="bg-white/5 rounded-xl p-6 backdrop-blur-sm">
                        <div className="flex items-start gap-4">
                          <div className="p-3 rounded-lg bg-indigo-500/10">
                            <svg
                              className="w-6 h-6 text-indigo-500"
                              fill="none"
                              stroke="currentColor"
                              viewBox="0 0 24 24"
                            >
                              <path
                                strokeLinecap="round"
                                strokeLinejoin="round"
                                strokeWidth="2"
                                d="M12 15v2m-6 4h12a2 2 0 002-2v-6a2 2 0 00-2-2H6a2 2 0 00-2 2v6a2 2 0 002 2zm10-10V7a4 4 0 00-8 0v4h8V7a4 4 0 00-8 0v4h8z"
                              />
                            </svg>
                          </div>
                          <div className="flex-1">
                            <h3 className="text-lg font-medium text-white mb-2">
                              Password Management
                            </h3>
                            <p className="text-white/60 text-sm mb-4">
                              Manage your password and security settings in the
                              settings page. Keep your account secure by
                              regularly updating your password.
                            </p>
                            <button
                              onClick={() => router.push("/alumni/settings")}
                              className="inline-flex items-center gap-2 px-4 py-2 bg-gradient-to-r from-indigo-500 to-blue-600 text-white rounded-lg hover:from-indigo-600 hover:to-blue-700 transition-all duration-200 text-sm font-medium"
                            >
                              <span>Go to Settings</span>
                              <svg
                                className="w-4 h-4"
                                fill="none"
                                stroke="currentColor"
                                viewBox="0 0 24 24"
                              >
                                <path
                                  strokeLinecap="round"
                                  strokeLinejoin="round"
                                  strokeWidth="2"
                                  d="M13 7l5 5m0 0l-5 5m5-5H6"
                                />
                              </svg>
                            </button>
                          </div>
                        </div>
                      </div>

                      <div className="bg-white/5 rounded-xl p-6 backdrop-blur-sm">
                        <div className="flex items-start gap-4">
                          <div className="p-3 rounded-lg bg-blue-500/10">
                            <svg
                              className="w-6 h-6 text-blue-500"
                              fill="none"
                              stroke="currentColor"
                              viewBox="0 0 24 24"
                            >
                              <path
                                strokeLinecap="round"
                                strokeLinejoin="round"
                                strokeWidth="2"
                                d="M13 16h-1v-4h-1m1-4h.01M21 12a9 9 0 11-18 0 9 9 0 0118 0z"
                              />
                            </svg>
                          </div>
                          <div>
                            <h3 className="text-lg font-medium text-white mb-2">
                              Security Tips
                            </h3>
                            <ul className="space-y-2 text-white/60 text-sm">
                              <li className="flex items-center gap-2">
                                <span className="w-1.5 h-1.5 bg-blue-500 rounded-full"></span>
                                Use a strong password with at least 8 characters
                              </li>
                              <li className="flex items-center gap-2">
                                <span className="w-1.5 h-1.5 bg-blue-500 rounded-full"></span>
                                Include numbers and special characters
                              </li>
                              <li className="flex items-center gap-2">
                                <span className="w-1.5 h-1.5 bg-blue-500 rounded-full"></span>
                                Change your password regularly
                              </li>
                              <li className="flex items-center gap-2">
                                <span className="w-1.5 h-1.5 bg-blue-500 rounded-full"></span>
                                Never share your password with others
                              </li>
                            </ul>
                          </div>
                        </div>
                      </div>
                    </div>
                  </motion.div>
                )}
              </AnimatePresence>
            </div>
          </div>
        </div>

        {/* Edit Profile Modal */}
        {isEditModalOpen && (
          <EditProfileModal
            isOpen={isEditModalOpen}
            onClose={() => setIsEditModalOpen(false)}
            profileData={profileData}
            onUpdateProfile={handleSaveProfile}
          />
        )}
      </div>
    </>
  );
}<|MERGE_RESOLUTION|>--- conflicted
+++ resolved
@@ -640,7 +640,6 @@
                 {profileData.website && (
                   <div className="flex items-center gap-2 text-white/70 text-sm sm:text-base">
                     <Globe className="h-4 w-4" />
-<<<<<<< HEAD
                     <a 
                       href={profileData.website} 
                       target="_blank" 
@@ -648,15 +647,6 @@
                       className="hover:text-white transition-colors"
                     >
                       {getHostname(profileData.website)}
-=======
-                    <a
-                      href={profileData.website}
-                      target="_blank"
-                      rel="noopener noreferrer"
-                      className="hover:text-white transition-colors"
-                    >
-                      {new URL(profileData.website).hostname}
->>>>>>> bde26609
                     </a>
                   </div>
                 )}
@@ -959,22 +949,13 @@
                             </label>
                             <input
                               type="url"
-<<<<<<< HEAD
                               value={profileData.website || ''}
                               onChange={(e) => {
                                 const value = e.target.value;
                                 setProfileData(prev => ({ ...prev, website: value }));
                                 handleValidation('website', value);
                               }}
-=======
-                              value={profileData.website || ""}
-                              onChange={(e) =>
-                                setProfileData((prev) => ({
-                                  ...prev,
-                                  website: e.target.value,
-                                }))
-                              }
->>>>>>> bde26609
+
                               className="bg-white/10 text-white rounded-lg p-2 w-full max-w-md text-sm sm:text-base"
                               placeholder="Enter website URL"
                             />
@@ -987,21 +968,14 @@
                         ) : (
                           <span className="pt-2 text-sm sm:text-base">
                             {profileData.website ? (
-<<<<<<< HEAD
                               <a 
-=======
-                              <a
->>>>>>> bde26609
                                 href={profileData.website}
                                 target="_blank"
                                 rel="noopener noreferrer"
                                 className="text-blue-400 hover:text-blue-300"
                               >
-<<<<<<< HEAD
                                 {getHostname(profileData.website)}
-=======
-                                {profileData.website}
->>>>>>> bde26609
+
                               </a>
                             ) : (
                               "No website added"
@@ -1041,11 +1015,7 @@
                         ) : (
                           <span className="pt-2 text-sm sm:text-base">
                             {profileData.linkedIn ? (
-<<<<<<< HEAD
-                              <a 
-=======
                               <a
->>>>>>> bde26609
                                 href={profileData.linkedIn}
                                 target="_blank"
                                 rel="noopener noreferrer"
@@ -1275,22 +1245,13 @@
                             </label>
                             <input
                               type="url"
-<<<<<<< HEAD
                               value={profileData.website || ''}
                               onChange={(e) => {
                                 const value = e.target.value;
                                 setProfileData(prev => ({ ...prev, website: value }));
                                 handleValidation('website', value);
                               }}
-=======
-                              value={profileData.website || ""}
-                              onChange={(e) =>
-                                setProfileData((prev) => ({
-                                  ...prev,
-                                  website: e.target.value,
-                                }))
-                              }
->>>>>>> bde26609
+
                               className="bg-white/10 text-white rounded-lg p-2 w-full max-w-md"
                               placeholder="Enter website URL"
                             />
@@ -1300,7 +1261,6 @@
                           </div>
                         ) : (
                           <span className="pt-2">
-<<<<<<< HEAD
                             {profileData.website ? (
                               <a 
                                 href={profileData.website}
@@ -1313,18 +1273,6 @@
                             ) : (
                               'No website added'
                             )}
-=======
-                            <a
-                              href={profileData.website}
-                              target="_blank"
-                              rel="noopener noreferrer"
-                              className="hover:text-white transition-colors"
-                            >
-                              {profileData.website
-                                ? new URL(profileData.website).hostname
-                                : "No website added"}
-                            </a>
->>>>>>> bde26609
                           </span>
                         )}
                       </div>
