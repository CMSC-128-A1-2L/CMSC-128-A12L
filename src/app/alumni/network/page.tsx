"use client";

import { useState, useRef, useEffect, useMemo } from "react";
import { FiFilter, FiUsers, FiMapPin, FiBriefcase, FiCalendar } from "react-icons/fi";
import { IoIosArrowForward, IoIosArrowBack } from "react-icons/io";
import { motion } from "framer-motion";
import { useRouter } from "next/navigation";
<<<<<<< HEAD
import { Search } from "lucide-react";


=======
import ConstellationBackground from "@/app/components/constellationBackground";
>>>>>>> 6e0e767c

type Alumni = {
  id: string;
  name: string;
  lastName: string;
  suffix?: string | null;
  bio?: string;
  imageUrl?: string;
  linkedIn?: string;
  phoneNumber?: string;
  currentLocation?: string;
  currentCompany?: string;
  currentPosition?: string;
  graduationYear?: number;
  department?: string;
};

export default function AlumniPage() {
  const router = useRouter();
  const [search, setSearch] = useState("");
  const [selectedFilter, setSelectedFilter] = useState({
    department: "",
    graduationYear: "",
    currentLocation: "",
    currentCompany: "",
  });
  const [currentPage, setCurrentPage] = useState(1);
  const [pageInput, setPageInput] = useState("1");
  const [showFilter, setShowFilter] = useState(false);
  const [alumni, setAlumni] = useState<Alumni[]>([]);
  const [loading, setLoading] = useState(true);
  const itemsPerPage = 10;
  const dropdownRef = useRef<HTMLDivElement>(null);

  useEffect(() => {
    const fetchAlumni = async () => {
      try {
        const response = await fetch("/api/users");
        if (!response.ok) {
          throw new Error("Failed to fetch alumni");
        }
        const data = await response.json();
        setAlumni(data);
      } catch (error) {
        console.error("Error fetching alumni:", error);
      } finally {
        setLoading(false);
      }
    };
    fetchAlumni();
  }, []);
  useEffect(() => {
    const handleClickOutside = (event: MouseEvent) => {
      if (dropdownRef.current && !dropdownRef.current.contains(event.target as Node)) {
        setShowFilter(false);
      }
    };

    document.addEventListener("mousedown", handleClickOutside);
    return () => {
      document.removeEventListener("mousedown", handleClickOutside);
    };
  }, []);

  useEffect(() => {
    setPageInput(currentPage.toString());
  }, [currentPage]);

  // filters 
  const filteredAlumni = alumni.filter((alumni) => {
    const fullName = `${alumni.name}`.toLowerCase();
    const searchMatch = fullName.includes(search.toLowerCase());
    const departmentMatch =
    selectedFilter.department === "" ||
    alumni.department?.toLowerCase() === selectedFilter.department?.toLowerCase()
    const yearMatch =
      selectedFilter.graduationYear === "" ||
      alumni.graduationYear?.toString() === selectedFilter.graduationYear;
    const locationMatch =
      selectedFilter.currentLocation === "" ||
      alumni.currentLocation?.toLowerCase() === selectedFilter.currentLocation.toLowerCase();
    const companyMatch =
      selectedFilter.currentCompany === "" ||
      alumni.currentCompany?.toLowerCase() === selectedFilter.currentCompany.toLowerCase();
    return (
      searchMatch &&
      departmentMatch &&
      yearMatch &&
      locationMatch &&
      companyMatch
    );
  });

  // clear filter
  const clearFilters = () => {
    setSelectedFilter({ 
      department: "",
      graduationYear: "",
      currentLocation: "",
      currentCompany: "",
    });
    setSearch("");
  };

  const totalPages = Math.ceil(filteredAlumni.length / itemsPerPage);
  const displayedAlumni = filteredAlumni.slice(
    (currentPage - 1) * itemsPerPage,
    currentPage * itemsPerPage
  );

  const handlePageInput = (e: React.ChangeEvent<HTMLInputElement>) => {
    const value = e.target.value;
    setPageInput(value);
    const pageNum = parseInt(value);
    if (!isNaN(pageNum) && pageNum >= 1 && pageNum <= totalPages) {
      setCurrentPage(pageNum);
    }
  };

  return (
    <div className="min-h-screen">
      {/* Hero Section */}
      <div className="relative text-white -mt-16 pt-16 overflow-hidden">
        <div className="absolute inset-0 bg-gradient-to-r from-[#1a1f4d]/90 to-[#2a3f8f]/90"></div>
        <ConstellationBackground />
        <div className="relative max-w-7xl mx-auto px-4 sm:px-6 lg:px-8 py-12 z-10">
          <motion.div
            initial={{ opacity: 0, y: 20 }}
            animate={{ opacity: 1, y: 0 }}
            transition={{ duration: 0.5 }}
            className="text-center"
          >
            <h1 className="text-4xl md:text-5xl font-bold mb-4">
              Alumni Network
            </h1>
            <p className="text-xl text-gray-200">
              Connect with fellow alumni and expand your professional network
            </p>
          </motion.div>
        </div>
      </div>

      {/* Main container */}
      <div className="max-w-7xl mx-auto px-4 sm:px-6 lg:px-8 py-8">
        {/* Search and Filter */}
        <div className="flex items-center justify-center gap-2 sm:gap-4 py-4 max-w-3xl mx-auto w-full">
          {/* Search bar - center */}
          <div className="flex-1 max-w-2xl mx-auto">
            <div className="relative">
              <Search className="absolute left-3 top-1/2 transform -translate-y-1/2 text-gray-400" size={18} />
              <input
                type="search"
                placeholder="Search jobs"
                className="w-full pl-10 pr-16 py-2 bg-white/5 border border-white/10 rounded-lg text-white placeholder-gray-400 focus:outline-none focus:ring-2 focus:ring-blue-500 focus:border-transparent text-sm sm:text-base"
                value={search}
                onChange={(e) => setSearch(e.target.value)}
              />
              <div className="absolute right-3 top-1/2 transform -translate-y-1/2 flex items-center gap-1">
                <kbd className="hidden sm:inline-block px-2 py-1 text-xs rounded bg-white/5 text-gray-400">ctrl</kbd>
                <kbd className="hidden sm:inline-block px-2 py-1 text-xs rounded bg-white/5 text-gray-400">K</kbd>
              </div>
            </div>
          </div>

          {/* Filter Dropdown */}
          <div className="relative" ref={dropdownRef}>
            <button
              onClick={() => setShowFilter(!showFilter)}
              className="btn btn-outline flex items-center bg-white/10 backdrop-blur-sm border-white/20 text-white hover:bg-white/20 min-w-[100px]"
            >
              <FiFilter className="mr-1" /> Filter
            </button>

            {showFilter && (
              <ul className="absolute z-50 mt-2 bg-white/10 backdrop-blur-sm shadow-lg rounded-md w-[280px] sm:w-[320px] right-0 sm:right-auto sm:left-0 border border-white/20 max-h-[80vh] overflow-y-auto scrollbar-thin scrollbar-thumb-white/20 scrollbar-track-transparent">
              {/* Department Filter */}
              <li className="p-2 font-bold text-white sticky top-0 bg-white/10 backdrop-blur-sm z-10 border-b border-white/20">
                <div className="flex items-center justify-between">
                  <span>Department</span>
                  <button
                    onClick={() => setSelectedFilter({ ...selectedFilter, department: "" })}
                    className="text-sm text-gray-300 hover:text-white"
                  >
                    Clear
                  </button>
                </div>
              </li>
              {[...new Set(alumni.map((a) => a.department).filter(Boolean))].map((dept) => (
                <li key={dept}>
                  <button
                    onClick={() => setSelectedFilter({ ...selectedFilter, department: dept! })}
                    className="block w-full text-left px-4 py-2 hover:bg-white/20 cursor-pointer text-gray-200"
                  >
                    {dept} {selectedFilter.department === dept && "✓"}
                  </button>
                </li>
              ))}
          
              {/* Graduation Year Filter */}
              <li className="p-2 font-bold text-white sticky top-0 bg-white/10 backdrop-blur-sm z-10 border-b border-white/20">
                <div className="flex items-center justify-between">
                  <span>Graduation Year</span>
                  <button
                    onClick={() => setSelectedFilter({ ...selectedFilter, graduationYear: "" })}
                    className="text-sm text-gray-300 hover:text-white"
                  >
                    Clear
                  </button>
                </div>
              </li>
              {[...new Set(alumni.map((a) => a.graduationYear).filter(Boolean))]
                .sort((a, b) => (b ?? 0) - (a ?? 0))
                .map((year) => (
                  <li key={year}>
                    <button
                      onClick={() => setSelectedFilter({ ...selectedFilter, graduationYear: year!.toString() })}
                      className="block w-full text-left px-4 py-2 hover:bg-white/20 cursor-pointer text-gray-200"
                    >
                      {year} {selectedFilter.graduationYear === year?.toString() && "✓"}
                    </button>
                  </li>
                ))}
          
              {/* Current Location Filter */}
              <li className="p-2 font-bold text-white sticky top-0 bg-white/10 backdrop-blur-sm z-10 border-b border-white/20">
                <div className="flex items-center justify-between">
                  <span>Current Location</span>
                  <button
                    onClick={() => setSelectedFilter({ ...selectedFilter, currentLocation: "" })}
                    className="text-sm text-gray-300 hover:text-white"
                  >
                    Clear
                  </button>
                </div>
              </li>
              {[...new Set(alumni.map((a) => a.currentLocation).filter(Boolean))].map((location) => (
                <li key={location}>
                  <button
                    onClick={() => setSelectedFilter({ ...selectedFilter, currentLocation: location! })}
                    className="block w-full text-left px-4 py-2 hover:bg-white/20 cursor-pointer text-gray-200"
                  >
                    {location} {selectedFilter.currentLocation === location && "✓"}
                  </button>
                </li>
              ))}
          
              {/* Current Company Filter */}
              <li className="p-2 font-bold text-white sticky top-0 bg-white/10 backdrop-blur-sm z-10 border-b border-white/20">
                <div className="flex items-center justify-between">
                  <span>Current Company</span>
                  <button
                    onClick={() => setSelectedFilter({ ...selectedFilter, currentCompany: "" })}
                    className="text-sm text-gray-300 hover:text-white"
                  >
                    Clear
                  </button>
                </div>
              </li>
              {[...new Set(alumni.map((a) => a.currentCompany).filter(Boolean))].map((company) => (
                <li key={company}>
                  <button
                    onClick={() => setSelectedFilter({ ...selectedFilter, currentCompany: company! })}
                    className="block w-full text-left px-4 py-2 hover:bg-white/20 cursor-pointer text-gray-200"
                  >
                    {company} {selectedFilter.currentCompany === company && "✓"}
                  </button>
                </li>
              ))}
              

                {/* Clear All Filters */}
                  <li className="p-2 sticky bottom-0 bg-white/10 backdrop-blur-sm z-10 border-t border-white/20">
                    <button
                      onClick={clearFilters}
                      className="w-full text-center px-4 py-2 bg-white/20 hover:bg-white/30 text-white rounded-md cursor-pointer transition-colors duration-200"
                    >
                      Clear All Filters
                    </button>
                  </li>
              </ul>
            )}
          </div>
        </div>

        {/* Content area */}
        <div className="flex gap-6 -mt-[5px]">
          {/* Main content */}
          <main className="flex-1">
            {/* Active filters */}
            <div className="flex flex-wrap items-center gap-2 mb-4">
              {Object.entries(selectedFilter).map(([key, value]) =>
                value ? (
                  <div
                    key={key}
                    className="badge badge-lg gap-2 px-3 py-3 bg-white/20 backdrop-blur-sm text-white border-white/20"
                  >
                    {value}
                    <button
                      className="text-white opacity-60 hover:opacity-100 cursor-pointer"
                      onClick={() => {
                        const newFilters = { ...selectedFilter };
                        newFilters[key as keyof typeof selectedFilter] = "";
                        setSelectedFilter(newFilters);
                      }}
                    >
                      ✕
                    </button>
                  </div>
                ) : null
              )}

              {/* Results count */}
              {filteredAlumni.length > 0 && (
                <div className="ml-auto text-sm text-gray-300">
                  Showing {filteredAlumni.length} results
                </div>
              )}
            </div>

            {/* Alumni Grid with Pagination */}
            <div className="relative">
              {currentPage > 1 && (
                <button
                  onClick={() => setCurrentPage(currentPage - 1)}
                  className="btn bg-white/10 backdrop-blur-sm text-white border-none flex-shrink-0 w-16 h-16 text-2xl absolute -left-20 top-1/2 -mt-8 z-10 rounded-full hover:bg-white/20 transition-all duration-300 shadow-lg hover:shadow-xl border border-white/20 hover:border-white/40"
                >
                  <IoIosArrowBack />
                </button>
              )}

              {/* Alumni Grid */}
              <motion.div 
                key={currentPage}
                initial={{ opacity: 0, x: currentPage > 1 ? -20 : 20 }}
                animate={{ opacity: 1, x: 0 }}
                exit={{ opacity: 0, x: currentPage > 1 ? 20 : -20 }}
                transition={{ duration: 0.3 }}
                className="grid grid-cols-1 sm:grid-cols-2 md:grid-cols-3 lg:grid-cols-4 xl:grid-cols-5 gap-4"
              >
                {loading ? (
                  <div className="col-span-full text-center py-8">
                    <p className="text-gray-400">Loading alumni data...</p>
                  </div>
                ) : displayedAlumni.length > 0 ? (
                  displayedAlumni.map((alumni, index) => (
                    <motion.div
                      key={alumni.id}
                      initial={{ opacity: 0, y: 20 }}
                      animate={{ opacity: 1, y: 0 }}
                      transition={{ duration: 0.3, delay: index * 0.05 }}
                      className="w-full h-88 bg-white/10 backdrop-blur-sm rounded-lg overflow-hidden shadow-md flex flex-col relative group transition-all duration-300 border border-white/20"
                    >
                      {/* Front View - Default */}
                      <div className="absolute inset-0 flex flex-col items-center justify-between opacity-100 group-hover:opacity-0 transition-all duration-300">
                        <div className="w-full h-[85%] bg-white/20 overflow-hidden">
                          {alumni.imageUrl ? (
                            <img
                              src={alumni.imageUrl}
                              alt={alumni.name}
                              className="w-full h-full object-cover"
                            />
                          ) : (
                            <div className="w-full h-full flex items-center justify-center bg-white/5">
                              <FiUsers className="text-gray-400" size={64} />
                            </div>
                          )}
                        </div>
                        <div className="w-full py-3 px-2 text-center bg-black/20 backdrop-blur-sm">
                          <p className="text-white font-medium">{alumni.name}</p>
                          <p className="text-gray-300 text-sm">Batch {alumni.graduationYear || "N/A"}</p>
                        </div>
                      </div>

                      {/* Hover View - Detailed Info */}
                      <div className="absolute inset-0 flex flex-col justify-center items-center bg-[#1a1f4d]/90 backdrop-blur-md opacity-0 group-hover:opacity-100 transition-all duration-300 p-6">
                        <div className="w-full space-y-4">
                          <div className="text-center mb-2">
                            <h3 className="text-xl font-semibold text-white">{alumni.name}</h3>
                            <p className="text-gray-300">Class of {alumni.graduationYear || "N/A"}</p>
                          </div>
                          
                          {/* Academic Info */}
                          <div className="text-gray-200 text-sm">
                            <p className="mb-1 text-center">{alumni.department || "Department not specified"}</p>
                          </div>

                          {/* Professional Info */}
                          {(alumni.currentPosition || alumni.currentCompany) && (
                            <div className="text-gray-200 text-center border-t border-white/10 pt-4">
                              <p>{alumni.currentPosition}</p>
                              <p className="text-gray-300">{alumni.currentCompany}</p>
                            </div>
                          )}

                          {/* Contact Links */}
                          <div className="flex justify-center gap-2 pt-4">
                            {alumni.linkedIn && (
                              <a
                                href={alumni.linkedIn}
                                target="_blank"
                                rel="noopener noreferrer"
                                className="text-blue-400 hover:text-blue-300 underline text-sm"
                                onClick={(e) => e.stopPropagation()}
                              >
                                LinkedIn Profile
                              </a>
                            )}
                          </div>
                        </div>
                        
                        <button 
                          onClick={() => router.push(`/alumni/network/${alumni.id}`)}
                          className="mt-6 px-6 py-2 bg-white/10 hover:bg-white/20 border border-white/40 rounded-lg text-white transition-colors cursor-pointer"
                        >
                          View Full Profile
                        </button>
                      </div>
                    </motion.div>
                  ))
                ) : (
                  <div className="col-span-full text-center py-8">
                    <p className="text-gray-400">
                      No alumni found matching your filters.
                    </p>
                    <button
                      className="btn btn-error btn-sm rounded-lg mt-4"
                      onClick={clearFilters}
                    >
                      Clear all filters
                    </button>
                  </div>
                )}
              </motion.div>

              {currentPage < totalPages && (
                <button
                  onClick={() => setCurrentPage(currentPage + 1)}
                  className="btn bg-white/10 backdrop-blur-sm text-white border-none flex-shrink-0 w-16 h-16 text-2xl absolute -right-20 top-1/2 -mt-8 z-10 rounded-full hover:bg-white/20 transition-all duration-300 shadow-lg hover:shadow-xl border border-white/20 hover:border-white/40"
                >
                  <IoIosArrowForward />
                </button>
              )}
            </div>

            {/* Page Number Display */}
            {totalPages > 1 && (
              <div className="flex items-center justify-center mt-4">
                <div className="flex items-center space-x-2">
                  <input
                    type="number"
                    value={pageInput}
                    onChange={handlePageInput}
                    min={1}
                    max={totalPages}
                    className="w-8 input input-bordered input-sm text-center text-base pl-0 pr-2 [appearance:textfield] [&::-webkit-outer-spin-button]:appearance-none [&::-webkit-inner-spin-button]:appearance-none"
                  />
                  <span className="text-gray-300">/ {totalPages}</span>
                </div>
              </div>
            )}
          </main>
        </div>
      </div>
    </div>
  );
}<|MERGE_RESOLUTION|>--- conflicted
+++ resolved
@@ -5,13 +5,8 @@
 import { IoIosArrowForward, IoIosArrowBack } from "react-icons/io";
 import { motion } from "framer-motion";
 import { useRouter } from "next/navigation";
-<<<<<<< HEAD
 import { Search } from "lucide-react";
-
-
-=======
 import ConstellationBackground from "@/app/components/constellationBackground";
->>>>>>> 6e0e767c
 
 type Alumni = {
   id: string;
