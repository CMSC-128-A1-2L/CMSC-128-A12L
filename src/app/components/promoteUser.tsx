"use client"
import { User } from '@/entities/user';
import { UserDto } from '@/models/user';
import { getUserRepository } from '@/repositories/user_repository';
import React, { useState, useEffect } from 'react';

export default function PromoteUser({ person }: {person: UserDto}) {
    const [openModal, setModal] = useState(false);
    const [disable, setDisabled] = useState(false);
    const [promote, setPromote] = useState("Promote");

    async function handleClick() {
      try{
        const response = await fetch(`/api/admin/users/${person.id}`, {
          method: "PUT",
          body: JSON.stringify({
            ...person,
            role: ["admin"]
          }),
        })
        if (response.ok) {
            setPromote("Promoted")
            setDisabled(true)
            setModal(!openModal)  
        }
        else {
            setPromote("Promote")
            setDisabled(false)
            setModal(!openModal)
            console.log(response.statusText)
        }
      }
      catch(error) {
        console.log(error)
      }

    };
    const handleModal = () => {
        setModal(!openModal)
    }

    return(
        <>
        <button onClick={handleModal} disabled={disable} className="mr-3 btn disabled:bg-black disabled:text-gray-500 bg-[#0C0051] text-white hover:bg-[#12006A]" style={{ fontFamily: "Montserrat, sans-serif", fontSize: "15px", cursor: "pointer"}}>{promote}</button>
        {openModal &&
           <div className="fixed top-0 left-0 visible bg-black/20 w-full h-full flex justify-center items-center">
           <div className="max-w-[460px] bg-white shadow-lg py-2 rounded-md">
             <div className="px-15 py-8 pb-4">
<<<<<<< HEAD
               <p className="text-center font-medium text-gray-700" style={{ fontFamily: "Montserrat, sans-serif", fontSize: "15px"}}>Promote {name.firstName} {name.lastName}'s account?</p>
=======
               <p className="text-center font-medium text-gray-700" style={{ fontFamily: "Montserrat, sans-serif", fontSize: "15px"}}>Promote {person.name}'s account?</p>
>>>>>>> d5a9b1db
             </div>
             <div className="flex justify-center items-center pt-2 pb-2">
             <button type="button" className="btn mr-3 bg-[#0C0051] text-white hover:bg-[#12006A]text-sm rounded-md" onClick={handleClick} style={{ fontFamily: "Montserrat, sans-serif", fontSize: "15px", cursor: "pointer"}}>
                Confirm
               </button>
               <button type="button" className="btn bg-[#0C0051] text-white hover:bg-[#12006A]text-sm rounded-md" onClick={handleModal} style={{ fontFamily: "Montserrat, sans-serif", fontSize: "15px", cursor: "pointer"}}>
                Cancel
               </button>
             </div>
           </div>
         </div>
        }
        </>
    )
}<|MERGE_RESOLUTION|>--- conflicted
+++ resolved
@@ -46,11 +46,7 @@
            <div className="fixed top-0 left-0 visible bg-black/20 w-full h-full flex justify-center items-center">
            <div className="max-w-[460px] bg-white shadow-lg py-2 rounded-md">
              <div className="px-15 py-8 pb-4">
-<<<<<<< HEAD
-               <p className="text-center font-medium text-gray-700" style={{ fontFamily: "Montserrat, sans-serif", fontSize: "15px"}}>Promote {name.firstName} {name.lastName}'s account?</p>
-=======
                <p className="text-center font-medium text-gray-700" style={{ fontFamily: "Montserrat, sans-serif", fontSize: "15px"}}>Promote {person.name}'s account?</p>
->>>>>>> d5a9b1db
              </div>
              <div className="flex justify-center items-center pt-2 pb-2">
              <button type="button" className="btn mr-3 bg-[#0C0051] text-white hover:bg-[#12006A]text-sm rounded-md" onClick={handleClick} style={{ fontFamily: "Montserrat, sans-serif", fontSize: "15px", cursor: "pointer"}}>
