"use client";
import React from "react";

interface SponsorDetailsProps {
  onClose: () => void;
}

const SponsorDetails: React.FC<SponsorDetailsProps> = ({
  onClose,
}) => {
  return (
    <dialog id="sponsor_details_modal" className="modal">
      <div className="modal-box rounded-3xl bg-white">
        <form method="dialog">
          <button className="btn btn-sm btn-circle btn-ghost absolute right-2 top-2 text-gray-600 hover:bg-[#605dff] hover:text-white">
            ✕
          </button>
        </form>

        <h3 className="font-bold text-lg mt-4 text-center text-gray-900">Sponsorship Details</h3>

        <div className="pt-4">
<<<<<<< HEAD
            <p className="font-bold text-left text-gray-700">Contact Details</p>
            <div className="flex">
              <p className="px-2 font-bold text-gray-700">Name:</p> 
              <p>Lorem Ipsum</p>
            </div>
            <div className="flex">
              <p className="px-2 font-bold text-gray-700">Contact Number:</p> 
              <p>Lorem Ipsum</p>
            </div>
            <div className="flex">
              <p className="px-2 font-bold text-gray-700">Email:</p> 
              <p className="pb-2">Lorem Ipsum</p>
            </div>

            <p className="font-bold text-left text-gray-700">Sponsorship Options</p>
            <p className="px-2"> Lorem Ipsum </p>
=======
          <p className="font-bold text-left text-gray-800">Contact Details</p>
          <div className="flex">
            <p className="px-2 font-bold text-gray-800">Contact Number:</p> 
            <p className="text-gray-700">Lorem Ipsum</p>
          </div>
          <div className="flex">
            <p className="px-2 font-bold text-gray-800">Email:</p> 
            <p className="pb-2 text-gray-700">Lorem Ipsum</p>
          </div>

          <p className="font-bold text-left text-gray-800">Sponsorship Options</p>
          <li className="px-2 text-gray-700">Lorem Ipsum</li>
>>>>>>> 65121023
        </div>
      </div>
      <form method="dialog" className="modal-backdrop">
        <button onClick={onClose}>close</button>
      </form>
    </dialog>
  );
};

export default SponsorDetails;<|MERGE_RESOLUTION|>--- conflicted
+++ resolved
@@ -20,7 +20,6 @@
         <h3 className="font-bold text-lg mt-4 text-center text-gray-900">Sponsorship Details</h3>
 
         <div className="pt-4">
-<<<<<<< HEAD
             <p className="font-bold text-left text-gray-700">Contact Details</p>
             <div className="flex">
               <p className="px-2 font-bold text-gray-700">Name:</p> 
@@ -37,20 +36,7 @@
 
             <p className="font-bold text-left text-gray-700">Sponsorship Options</p>
             <p className="px-2"> Lorem Ipsum </p>
-=======
-          <p className="font-bold text-left text-gray-800">Contact Details</p>
-          <div className="flex">
-            <p className="px-2 font-bold text-gray-800">Contact Number:</p> 
-            <p className="text-gray-700">Lorem Ipsum</p>
-          </div>
-          <div className="flex">
-            <p className="px-2 font-bold text-gray-800">Email:</p> 
-            <p className="pb-2 text-gray-700">Lorem Ipsum</p>
-          </div>
 
-          <p className="font-bold text-left text-gray-800">Sponsorship Options</p>
-          <li className="px-2 text-gray-700">Lorem Ipsum</li>
->>>>>>> 65121023
         </div>
       </div>
       <form method="dialog" className="modal-backdrop">
